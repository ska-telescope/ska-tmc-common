--- conflicted
+++ resolved
@@ -70,7 +70,7 @@
 
 [[package]]
 name = "astropy-iers-data"
-version = "0.2024.8.12.0.32.58"
+version = "0.2024.8.19.0.32.16"
 description = "IERS Earth Rotation and Leap Second tables for the astropy core package"
 category = "main"
 optional = false
@@ -321,13 +321,10 @@
 [[package]]
 name = "execnet"
 version = "2.1.1"
-description = "execnet: rapid multi-Python deployment"
-category = "dev"
-optional = false
-python-versions = ">=3.8"
-
-[package.extras]
-testing = ["hatch", "pre-commit", "pytest", "tox"]
+description = ""
+category = "dev"
+optional = false
+python-versions = "*"
 
 [package.source]
 type = "legacy"
@@ -768,15 +765,10 @@
 [[package]]
 name = "platformdirs"
 version = "4.2.2"
-description = "A small Python package for determining appropriate platform-specific dirs, e.g. a `user data dir`."
-category = "main"
-optional = false
-python-versions = ">=3.8"
-
-[package.extras]
-docs = ["furo (>=2023.9.10)", "proselint (>=0.13)", "sphinx (>=7.2.6)", "sphinx-autodoc-typehints (>=1.25.2)"]
-test = ["appdirs (==1.4.4)", "covdefaults (>=2.3)", "pytest (>=7.4.3)", "pytest-cov (>=4.1)", "pytest-mock (>=3.12)"]
-type = ["mypy (>=1.8)"]
+description = ""
+category = "main"
+optional = false
+python-versions = "*"
 
 [package.source]
 type = "legacy"
@@ -878,13 +870,10 @@
 [[package]]
 name = "pygments"
 version = "2.18.0"
-description = "Pygments is a syntax highlighting package written in Python."
-category = "dev"
-optional = false
-python-versions = ">=3.8"
-
-[package.extras]
-windows-terminal = ["colorama (>=0.4.6)"]
+description = ""
+category = "dev"
+optional = false
+python-versions = "*"
 
 [package.source]
 type = "legacy"
@@ -1139,7 +1128,7 @@
 
 [package.extras]
 socks = ["PySocks (>=1.5.6,!=1.5.7)"]
-use-chardet-on-py3 = ["chardet (>=3.0.2,<6)"]
+use_chardet_on_py3 = ["chardet (>=3.0.2,<6)"]
 
 [package.source]
 type = "legacy"
@@ -1615,11 +1604,7 @@
 
 [[package]]
 name = "tomlkit"
-<<<<<<< HEAD
-version = "0.13.1"
-=======
 version = "0.13.2"
->>>>>>> f9f2350d
 description = "Style preserving TOML library"
 category = "dev"
 optional = false
@@ -1760,8 +1745,8 @@
     {file = "astropy-6.1.2.tar.gz", hash = "sha256:a2103d4e24e90389a820cfcdaaf4ca2d1ab22e5fd72978d147ff5cace54f1d3a"},
 ]
 astropy-iers-data = [
-    {file = "astropy_iers_data-0.2024.8.12.0.32.58-py3-none-any.whl", hash = "sha256:a4c96a046f8027ae7c7a4ec2c56fe675f90a0774bfd5ffc15f00114e97ff27dd"},
-    {file = "astropy_iers_data-0.2024.8.12.0.32.58.tar.gz", hash = "sha256:e095f5c53c769ce08e80950ee5ebaf2c070959f4d40fbd188b3509eab7d184f7"},
+    {file = "astropy_iers_data-0.2024.8.19.0.32.16-py3-none-any.whl", hash = "sha256:c39d920dfff92c82ef501df066692eb0d546e4885370bd8010ce2ddcc3252d46"},
+    {file = "astropy_iers_data-0.2024.8.19.0.32.16.tar.gz", hash = "sha256:f8bea6abbdc8a3076b67a0941e3c1e6c89e5dffb5582a92c1a6e43e4a2e51c4a"},
 ]
 attrs = [
     {file = "attrs-24.2.0-py3-none-any.whl", hash = "sha256:81921eb96de3191c8258c199618104dd27ac608d9366f5e35d011eae1867ede2"},
@@ -2631,13 +2616,8 @@
     {file = "tomli-2.0.1.tar.gz", hash = "sha256:de526c12914f0c550d15924c62d72abc48d6fe7364aa87328337a31007fe8a4f"},
 ]
 tomlkit = [
-<<<<<<< HEAD
-    {file = "tomlkit-0.13.1-py3-none-any.whl", hash = "sha256:fb12e89373b28f3cd6679035324770123d6df04488431e1c7bcecf17820ee2e4"},
-    {file = "tomlkit-0.13.1.tar.gz", hash = "sha256:1be06879860054a26faba7acf2af62b45c94aa43b00a5f87fc445c5f930ad754"},
-=======
     {file = "tomlkit-0.13.2-py3-none-any.whl", hash = "sha256:7a974427f6e119197f670fbbbeae7bef749a6c14e793db934baefc1b5f03efde"},
     {file = "tomlkit-0.13.2.tar.gz", hash = "sha256:fff5fe59a87295b278abd31bec92c15d9bc4a06885ab12bcea52c71119392e79"},
->>>>>>> f9f2350d
 ]
 toolz = [
     {file = "toolz-0.12.1-py3-none-any.whl", hash = "sha256:d22731364c07d72eea0a0ad45bafb2c2937ab6fd38a3507bf55eae8744aa7d85"},
