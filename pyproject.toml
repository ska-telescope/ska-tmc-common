[tool.poetry]
name = "ska-tmc-common"
version = "0.17.9"
description = "SKA TMC common contains common classes required for Telescope Monitoring and Control(TMC)."
authors = ["Team Himalaya", "Team Sahyadri"]
license = "BSD-3-Clause"

packages = [
    { include = "ska_tmc_common", from = "src" },
]

[[tool.poetry.source]]
name = 'ska-nexus'
url = 'https://artefact.skao.int/repository/pypi-internal/simple'

[[tool.poetry.source]]
name = "PyPI-public"
url = 'https://pypi.org/simple'

[tool.poetry.dependencies]
python = "~3.10"
numpy = "^1.23.0"
pytango = "9.5.0"
jsonschema = "^4.0.1"
marshmallow = "^3.14.1"
fire = "^0.5.0"
black = "^23.3.0"
ska-ser-logging = "^0.4.1"
ska-tango-base = "1.0.0"
ska-tango-testing = "0.6.0"
<<<<<<< HEAD
katpoint = "1.0a2"
ska-telmodel = { git = "https://gitlab.com/ska-telescope/ska-telmodel.git", branch = "sah-1560" }
=======
katpoint = "^1.0a2"
ska-telmodel = "1.18.2"
>>>>>>> 61cae1f8
mock = "^4.0.3"

[tool.poetry.dev-dependencies]
pytest = "^7.3.1"
pytest-cov = "^4.0.0"
pytest-mock = "^3.10.0"
pytest-xdist = "^2.4.0"
coverage = "^6.2"
pylint = "^3.1.0"
pylint2junit = "^1.0.1"
junitparser = "^2.2.0"
flake8-formatter-junit-xml = "^0.0.6"
flake8-rst-docstrings = "^0.3.0"
docstr-coverage = "^2.1.1"
darglint = "^1.8.1"
pylint-junit = "^0.3.2"

[tool.poetry.group.dev.dependencies]
black = "^23.3.0"
isort = "^5.10.1"
flake8 = "^5.0.4"

[tool.poetry.group.docs.dependencies]
docutils = "^0.18.1"
Sphinx = "^5.1.1"
ska-ser-sphinx-theme = "^0.1.1"
sphinx-autodoc-typehints = "^1.19.3"
sphinxcontrib-plantuml = "^0.22"
typing_extensions  = "^4.3.0"
sphinx-rtd-theme = "^1.2.2"
attrs = "*"
jsonschema = "*"
jsonschema-specifications = "*"
referencing = "*"
rpds-py = "*"
ska-control-model="*"

[build-system]
requires = ["poetry-core>=1.0.0"]
build-backend = "poetry.core.masonry.api"<|MERGE_RESOLUTION|>--- conflicted
+++ resolved
@@ -28,13 +28,8 @@
 ska-ser-logging = "^0.4.1"
 ska-tango-base = "1.0.0"
 ska-tango-testing = "0.6.0"
-<<<<<<< HEAD
 katpoint = "1.0a2"
 ska-telmodel = { git = "https://gitlab.com/ska-telescope/ska-telmodel.git", branch = "sah-1560" }
-=======
-katpoint = "^1.0a2"
-ska-telmodel = "1.18.2"
->>>>>>> 61cae1f8
 mock = "^4.0.3"
 
 [tool.poetry.dev-dependencies]
