--- conflicted
+++ resolved
@@ -1,10 +1,6 @@
 [tool.poetry]
 name = "ska-tmc-common"
-<<<<<<< HEAD
-version = "0.17.9"
-=======
-version = "0.17.8"
->>>>>>> eb9d3393
+version = "0.17.10"
 description = "SKA TMC common contains common classes required for Telescope Monitoring and Control(TMC)."
 authors = ["Team Himalaya", "Team Sahyadri"]
 license = "BSD-3-Clause"
