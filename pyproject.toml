--- conflicted
+++ resolved
@@ -1,10 +1,6 @@
 [tool.poetry]
 name = "ska-tmc-common"
-<<<<<<< HEAD
-version = "0.12.2"
-=======
-version = "0.11.5"
->>>>>>> 4845f9c6
+version = "0.12.6"
 description = "SKA TMC common contains common classes required for Telescope Monitoring and Control(TMC)."
 authors = ["Team Himalaya", "Team Sahyadri"]
 license = "BSD-3-Clause"
