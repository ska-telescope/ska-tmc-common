[tool.poetry]
name = "ska-tmc-common"
<<<<<<< HEAD
version = "0.5.9"
=======
version = "0.5.10"
>>>>>>> ecfeeda8
description = "SKA TMC common contains common classes required for Telescope Monitoring and Control(TMC)."
authors = ["Team Himalaya", "Team Sahyadri"]
license = "BSD-3-Clause"

packages = [
    { include = "ska_tmc_common", from = "src" },
]

[[tool.poetry.source]]
name = 'ska-nexus'
url = 'https://artefact.skao.int/repository/pypi-internal/simple'

[tool.poetry.dependencies]
python = "~3.10"
numpy = "^1.23.0"
pytango = "9.3.3"
jsonschema = "^4.0.1"
marshmallow = "^3.14.1"
fire = "^0.4.0"
black = "^23.3.0"
ska-ser-logging = "^0.4.1"
ska-tango-base = "0.18.1"
ska-tango-testing = "0.4.1"
katpoint = "1.0a2"
ska-telmodel = "1.5.0"
mock = "^4.0.3"

[tool.poetry.dev-dependencies]
pytest = "^7.3.1"
pytest-cov = "^4.0.0"
pytest-mock = "^3.10.0"
pytest-xdist = "^2.4.0"
coverage = "^6.2"
pylint = "^2.17.2"
pylint2junit = "^1.0.1"
junitparser = "^2.2.0"
flake8-formatter-junit-xml = "^0.0.6"
flake8-rst-docstrings = "^0.3.0"
docstr-coverage = "^2.1.1"
darglint = "^1.8.1"
pylint-junit = "^0.3.2"


[tool.poetry.group.dev.dependencies]
black = "^23.3.0"
isort = "^5.10.1"
flake8 = "^5.0.4"

[build-system]
requires = ["poetry-core>=1.0.0"]
build-backend = "poetry.core.masonry.api"<|MERGE_RESOLUTION|>--- conflicted
+++ resolved
@@ -1,10 +1,6 @@
 [tool.poetry]
 name = "ska-tmc-common"
-<<<<<<< HEAD
-version = "0.5.9"
-=======
-version = "0.5.10"
->>>>>>> ecfeeda8
+version = "0.5.11"
 description = "SKA TMC common contains common classes required for Telescope Monitoring and Control(TMC)."
 authors = ["Team Himalaya", "Team Sahyadri"]
 license = "BSD-3-Clause"
