[tool.poetry]
name = "ska-tmc-common"
<<<<<<< HEAD
version = "0.8.3"
=======
version = "0.8.6"
>>>>>>> 44719220
description = "SKA TMC common contains common classes required for Telescope Monitoring and Control(TMC)."
authors = ["Team Himalaya", "Team Sahyadri"]
license = "BSD-3-Clause"

packages = [
    { include = "ska_tmc_common", from = "src" },
]

[[tool.poetry.source]]
name = 'ska-nexus'
url = 'https://artefact.skao.int/repository/pypi-internal/simple'

[tool.poetry.dependencies]
python = "~3.10"
numpy = "^1.23.0"
pytango = "9.3.3"
jsonschema = "^4.0.1"
marshmallow = "^3.14.1"
fire = "^0.4.0"
black = "^23.3.0"
ska-ser-logging = "^0.4.1"
ska-tango-base = "0.18.1"
ska-tango-testing = "0.6.0"
katpoint = "1.0a2"
ska-telmodel = "1.9.0"
mock = "^4.0.3"

[tool.poetry.dev-dependencies]
pytest = "^7.3.1"
pytest-cov = "^4.0.0"
pytest-mock = "^3.10.0"
pytest-xdist = "^2.4.0"
coverage = "^6.2"
pylint = "^2.17.2"
pylint2junit = "^1.0.1"
junitparser = "^2.2.0"
flake8-formatter-junit-xml = "^0.0.6"
flake8-rst-docstrings = "^0.3.0"
docstr-coverage = "^2.1.1"
darglint = "^1.8.1"
pylint-junit = "^0.3.2"

[tool.poetry.group.dev.dependencies]
black = "^23.3.0"
isort = "^5.10.1"
flake8 = "^5.0.4"

[tool.poetry.group.docs.dependencies]
docutils = "^0.18.1"
Sphinx = "^5.1.1"
ska-ser-sphinx-theme = "^0.1.1"
sphinx-autodoc-typehints = "^1.19.3"
sphinxcontrib-plantuml = "^0.22"
typing_extensions  = "^4.3.0"
sphinx-rtd-theme = "^1.2.2"

[build-system]
requires = ["poetry-core>=1.0.0"]
build-backend = "poetry.core.masonry.api"<|MERGE_RESOLUTION|>--- conflicted
+++ resolved
@@ -1,10 +1,6 @@
 [tool.poetry]
 name = "ska-tmc-common"
-<<<<<<< HEAD
-version = "0.8.3"
-=======
-version = "0.8.6"
->>>>>>> 44719220
+version = "0.8.7"
 description = "SKA TMC common contains common classes required for Telescope Monitoring and Control(TMC)."
 authors = ["Team Himalaya", "Team Sahyadri"]
 license = "BSD-3-Clause"
