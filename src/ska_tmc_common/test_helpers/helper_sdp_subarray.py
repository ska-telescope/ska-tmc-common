--- conflicted
+++ resolved
@@ -71,11 +71,6 @@
 
     delay = attribute(dtype=int, access=AttrWriteType.READ)
 
-<<<<<<< HEAD
-=======
-    obsState = attribute(dtype=ObsState, access=AttrWriteType.READ)
-
->>>>>>> 8935a6ca
     def read_receiveAddresses(self):
         """Returns receive addresses."""
         return self._receive_addresses
@@ -84,7 +79,6 @@
         """
         Returns defective status of devices
 
-<<<<<<< HEAD
         :rtype: str
         """
         return self._defective
@@ -163,112 +157,6 @@
         exception: Exception message to be pushed as an event
         dtype: str
         """
-=======
-        :rtype: dict
-        """
-        return self._defective
-
-    def read_delay(self) -> int:
-        """This method is used to read the attribute value for delay."""
-        return self._delay
-
-    def read_obsState(self) -> ObsState:
-        """This method is used to read the attribute value for obsState."""
-        return self._obs_state
-
-    @command(
-        dtype_in=int,
-        doc_in="Set Defective parameters",
-    )
-    def SetDirectObsState(self, value: ObsState) -> None:
-        """
-        Trigger defective change
-        :param: values
-        :type: str
-        """
-        self.logger.info("Setting device obsState to %s", value.name)
-        self._obs_state = value
-
-    @command(
-        dtype_in=str,
-        doc_in="Set Defective parameters",
-    )
-    def SetDefective(self, values: str) -> None:
-        """
-        Trigger defective change
-        :param: values
-        :type: str
-        """
-        input_dict = json.loads(values)
-        self.logger.info("Setting defective params to %s", input_dict)
-        for key, value in input_dict.items():
-            self.defective_params[key] = value
-
-    @command(
-        dtype_in=int,
-        doc_in="Set Delay",
-    )
-    def SetDelay(self, value: int) -> None:
-        """Update delay value"""
-        self.logger.info("Setting the Delay value to : %s", value)
-        self._delay = value
-
-    def induce_fault(
-        self,
-        command_name: str,
-    ) -> Tuple[List[ResultCode], List[str]]:
-        """Induces fault into device according to given parameters
-
-        :params:
-
-        command_name: Name of the command for which fault is being induced
-        dtype: str
-        rtype: Tuple[List[ResultCode], List[str]]
-        """
-        fault_type = self.defective_params["fault_type"]
-        result = self.defective_params["result"]
-        fault_message = self.defective_params["error_message"]
-        intermediate_state = (
-            self.defective_params.get("intermediate_state")
-            or ObsState.RESOURCING
-        )
-
-        if fault_type == FaultType.FAILED_RESULT:
-            return [result], [fault_message]
-
-        if fault_type == FaultType.LONG_RUNNING_EXCEPTION:
-            thread = threading.Timer(
-                self._delay,
-                function=self.push_command_result,
-                args=[result, command_name, fault_message],
-            )
-            thread.start()
-            return [ResultCode.QUEUED], [""]
-
-        if fault_type == FaultType.STUCK_IN_INTERMEDIATE_STATE:
-            self._obs_state = intermediate_state
-            self.push_obs_state_event(intermediate_state)
-            return [ResultCode.QUEUED], [""]
-
-        return [ResultCode.OK], [""]
-
-    def push_command_result(
-        self, result: ResultCode, command: str, exception: str = ""
-    ) -> None:
-        """Push long running command result event for given command.
-
-        :params:
-
-        result: The result code to be pushed as an event
-        dtype: ResultCode
-
-        command: The command name for which the event is being pushed
-        dtype: str
-
-        exception: Exception message to be pushed as an event
-        dtype: str
-        """
->>>>>>> 8935a6ca
         command_id = f"{time.time()}-{command}"
         if exception:
             command_result = (command_id, exception)
@@ -295,10 +183,12 @@
                 == FaultType.COMMAND_NOT_ALLOWED
             ):
                 raise CommandNotAllowed(self.defective_params["error_message"])
-<<<<<<< HEAD
-        return True
-
-    @command()
+        return True
+
+    @command(
+        dtype_out="DevVarLongStringArray",
+        doc_out="(ReturnType, 'informational message')",
+    )
     def On(self):
         if self.defective_params["enabled"]:
             self.induce_fault(
@@ -316,76 +206,21 @@
                 == FaultType.COMMAND_NOT_ALLOWED
             ):
                 raise CommandNotAllowed(self.defective_params["error_message"])
-=======
->>>>>>> 8935a6ca
         return True
 
     @command(
         dtype_out="DevVarLongStringArray",
         doc_out="(ReturnType, 'informational message')",
     )
-    def On(self):
-        if self.defective_params["enabled"]:
-            self.induce_fault(
-                "On",
-            )
-
-        self.set_state(DevState.ON)
-        self.push_change_event("State", self.dev_state())
-        self.push_command_result(ResultCode.OK, "On")
-
-    def is_Off_allowed(self) -> bool:
-        if self.defective_params["enabled"]:
-            if (
-                self.defective_params["fault_type"]
-                == FaultType.COMMAND_NOT_ALLOWED
-            ):
-                raise CommandNotAllowed(self.defective_params["error_message"])
-        return True
-
-    @command(
-        dtype_out="DevVarLongStringArray",
-        doc_out="(ReturnType, 'informational message')",
-    )
     def Off(self):
         if self.defective_params["enabled"]:
             self.induce_fault(
                 "Off",
             )
-<<<<<<< HEAD
         else:
             self.set_state(DevState.OFF)
             self.push_change_event("State", self.dev_state())
             self.push_command_result(ResultCode.OK, "Off")
-=======
-
-        self.set_state(DevState.OFF)
-        self.push_change_event("State", self.dev_state())
-        self.push_command_result(ResultCode.OK, "Off")
-
-    def is_Standby_allowed(self) -> bool:
-        if self.defective_params["enabled"]:
-            if (
-                self.defective_params["fault_type"]
-                == FaultType.COMMAND_NOT_ALLOWED
-            ):
-                raise CommandNotAllowed(self.defective_params["error_message"])
-        return True
-
-    @command(
-        dtype_out="DevVarLongStringArray",
-        doc_out="(ReturnType, 'informational message')",
-    )
-    def Standby(self):
-        if self.defective_params["enabled"]:
-            self.induce_fault(
-                "Standby",
-            )
-
-        self.set_state(DevState.STANDBY)
-        self.push_change_event("State", self.dev_state())
-        self.push_command_result(ResultCode.OK, "Standby")
->>>>>>> 8935a6ca
 
     def is_AssignResources_allowed(self):
         """
@@ -424,7 +259,6 @@
             self.induce_fault(
                 "AssignResources",
             )
-<<<<<<< HEAD
         else:
             self._obs_state = ObsState.RESOURCING
             self.push_obs_state_event(self._obs_state)
@@ -433,19 +267,6 @@
             )
             thread.start()
             self.push_command_result(ResultCode.OK, "AssignResources")
-=======
-        self._obs_state = ObsState.RESOURCING
-        self.push_obs_state_event(self._obs_state)
-        thread = threading.Timer(
-            self._delay, self.update_device_obsstate, args=[ObsState.IDLE]
-        )
-        thread.start()
-        self.push_command_result(ResultCode.OK, "AssignResources")
-
-        # if self._obs_state != ObsState.IDLE:
-        #     self._obs_state = ObsState.IDLE
-        #     self.push_change_event("obsState", self._obs_state)
->>>>>>> 8935a6ca
 
     def is_ReleaseResources_allowed(self):
         """
@@ -471,7 +292,6 @@
             self.induce_fault(
                 "ReleaseResources",
             )
-<<<<<<< HEAD
         else:
             self._obs_state = ObsState.RESOURCING
             self.push_obs_state_event(self._obs_state)
@@ -480,16 +300,6 @@
             )
             thread.start()
             self.push_command_result(ResultCode.OK, "ReleaseResources")
-=======
-
-        self._obs_state = ObsState.RESOURCING
-        self.push_obs_state_event(self._obs_state)
-        thread = threading.Timer(
-            self._delay, self.update_device_obsstate, args=[ObsState.IDLE]
-        )
-        thread.start()
-        self.push_command_result(ResultCode.OK, "ReleaseResources")
->>>>>>> 8935a6ca
 
     def is_ReleaseAllResources_allowed(self):
         """
@@ -514,7 +324,6 @@
         if self.defective_params["enabled"]:
             self.induce_fault(
                 "ReleaseAllResources",
-<<<<<<< HEAD
             )
         else:
             self._obs_state = ObsState.RESOURCING
@@ -524,17 +333,6 @@
             )
             thread.start()
             self.push_command_result(ResultCode.OK, "ReleaseAllResources")
-=======
-            )
-
-        self._obs_state = ObsState.RESOURCING
-        self.push_obs_state_event(self._obs_state)
-        thread = threading.Timer(
-            self._delay, self.update_device_obsstate, args=[ObsState.EMPTY]
-        )
-        thread.start()
-        self.push_command_result(ResultCode.OK, "ReleaseAllResources")
->>>>>>> 8935a6ca
 
     def is_Configure_allowed(self):
         """
@@ -571,7 +369,6 @@
             self.induce_fault(
                 "Configure",
             )
-<<<<<<< HEAD
         else:
             self._obs_state = ObsState.CONFIGURING
             self.push_obs_state_event(self._obs_state)
@@ -580,26 +377,6 @@
             )
             thread.start()
             self.push_command_result(ResultCode.OK, "Configure")
-=======
-
-        self._obs_state = ObsState.CONFIGURING
-        self.push_obs_state_event(self._obs_state)
-        thread = threading.Timer(
-            self._delay, self.update_device_obsstate, args=[ObsState.READY]
-        )
-        thread.start()
-        self.push_command_result(ResultCode.OK, "Configure")
-
-        # input = json.loads(argin)
-        # if "scan_type" not in input:
-        #     self.logger.info("Missing scan_type in the Configure input json")
-        #     raise tango.Except.throw_exception(
-        #         "Incorrect input json string",
-        #         "Missing scan_type in the Configure input json",
-        #         "SdpSubarry.Configure()",
-        #         tango.ErrSeverity.ERR,
-        #     )
->>>>>>> 8935a6ca
 
     def is_Scan_allowed(self):
         """
@@ -635,31 +412,10 @@
             self.induce_fault(
                 "Scan",
             )
-<<<<<<< HEAD
         else:
             self._obs_state = ObsState.SCANNING
             self.push_obs_state_event(self._obs_state)
             self.push_command_result(ResultCode.OK, "Scan")
-=======
-
-        self._obs_state = ObsState.SCANNING
-        self.push_obs_state_event(self._obs_state)
-        self.push_command_result(ResultCode.OK, "Scan")
-
-        # input = json.loads(argin)
-        # if "scan_id" not in input:
-        #     self.logger.info("Missing scan_id in the Scan input json")
-        #     raise tango.Except.throw_exception(
-        #         "Incorrect input json string",
-        #         "Missing scan_id in the Scan input json",
-        #         "SdpSubarry.Configure()",
-        #         tango.ErrSeverity.ERR,
-        #     )
-
-        # if self._obs_state != ObsState.SCANNING:
-        #     self._obs_state = ObsState.SCANNING
-        #     self.push_change_event("obsState", self._obs_state)
->>>>>>> 8935a6ca
 
     def is_EndScan_allowed(self):
         """
@@ -683,17 +439,10 @@
             self.induce_fault(
                 "EndScan",
             )
-<<<<<<< HEAD
         else:
             self._obs_state = ObsState.READY
             self.push_obs_state_event(self._obs_state)
             self.push_command_result(ResultCode.OK, "EndScan")
-=======
-
-        self._obs_state = ObsState.READY
-        self.push_obs_state_event(self._obs_state)
-        self.push_command_result(ResultCode.OK, "EndScan")
->>>>>>> 8935a6ca
 
     def is_End_allowed(self):
         """
@@ -717,7 +466,6 @@
             self.induce_fault(
                 "End",
             )
-<<<<<<< HEAD
         else:
             self._obs_state = ObsState.CONFIGURING
             self.push_obs_state_event(self._obs_state)
@@ -726,16 +474,6 @@
             )
             thread.start()
             self.push_command_result(ResultCode.OK, "End")
-=======
-
-        self._obs_state = ObsState.CONFIGURING
-        self.push_obs_state_event(self._obs_state)
-        thread = threading.Timer(
-            self._delay, self.update_device_obsstate, args=[ObsState.IDLE]
-        )
-        thread.start()
-        self.push_command_result(ResultCode.OK, "End")
->>>>>>> 8935a6ca
 
     def is_Abort_allowed(self):
         """
@@ -759,7 +497,6 @@
             self.induce_fault(
                 "Abort",
             )
-<<<<<<< HEAD
         else:
             self._obs_state = ObsState.ABORTING
             self.push_obs_state_event(self._obs_state)
@@ -770,16 +507,6 @@
             )
             thread.start()
             self.push_command_result(ResultCode.OK, "Abort")
-=======
-
-        self._obs_state = ObsState.ABORTING
-        self.push_obs_state_event(self._obs_state)
-        thread = threading.Timer(
-            self._delay, self.update_device_obsstate, args=[ObsState.ABORTED]
-        )
-        thread.start()
-        self.push_command_result(ResultCode.OK, "Abort")
->>>>>>> 8935a6ca
 
     def is_Restart_allowed(self):
         """
@@ -803,7 +530,6 @@
             self.induce_fault(
                 "Restart",
             )
-<<<<<<< HEAD
         else:
             self._obs_state = ObsState.RESTARTING
             self.push_obs_state_event(self._obs_state)
@@ -812,29 +538,6 @@
             )
             thread.start()
             self.push_command_result(ResultCode.OK, "Restart")
-=======
-
-        self._obs_state = ObsState.RESTARTING
-        self.push_obs_state_event(self._obs_state)
-        thread = threading.Timer(
-            self._delay, self.update_device_obsstate, args=[ObsState.EMPTY]
-        )
-        thread.start()
-        self.push_command_result(ResultCode.OK, "Restart")
-
-    # def raise_exception_for_defective_device(
-    #     self, command_name: str, exception: str
-    # ):
-    #     """This method raises an exception if SdpSubarray device is
-    #     defective."""
-    #     self.logger.info(exception)
-    #     raise tango.Except.throw_exception(
-    #         "Device is Defective.",
-    #         exception,
-    #         command_name,
-    #         tango.ErrSeverity.ERR,
-    #     )
->>>>>>> 8935a6ca
 
 
 def main(args=None, **kwargs):
