# pylint: disable=attribute-defined-outside-init, too-many-ancestors
"""Helper device for SdpSubarray device"""
import json
import logging
import threading
import time
from typing import Tuple

import tango
from ska_tango_base.commands import ResultCode
from ska_tango_base.control_model import ObsState
from ska_tango_base.subarray import SKASubarray
from tango import AttrWriteType, DevState
from tango.server import attribute, command, run

from ska_tmc_common import CommandNotAllowed, FaultType, HelperSubArrayDevice
from ska_tmc_common.test_helpers.constants import (
    ABORT,
    ASSIGN_RESOURCES,
    CONFIGURE,
    END,
    END_SCAN,
    OFF,
    ON,
    RELEASE_ALL_RESOURCES,
    RELEASE_RESOURCES,
    RESTART,
    SCAN,
)

logger = logging.getLogger(__name__)


class HelperSdpSubarray(HelperSubArrayDevice):
    """A  helper SdpSubarray device for triggering state changes with a
    command.
    It can be used to mock SdpSubarray's bahavior to test error propagation
    from SdpSubarray to SdpSubarrayLeafNode in case of command failure"""

    def init_device(self):
        super().init_device()
        self._delay = 2
        self._obs_state = ObsState.EMPTY
        self._defective = json.dumps(
            {
                "enabled": False,
                "fault_type": FaultType.FAILED_RESULT,
                "error_message": "Default exception.",
                "result": ResultCode.FAILED,
            }
        )
        self.defective_params = json.loads(self._defective)
        self._state = DevState.OFF
        # pylint:disable=line-too-long
        self._receive_addresses = (
            '{"science_A":{"host":[[0,"192.168.0.1"],[2000,"192.168.0.1"]],"port":['
<<<<<<< HEAD
            '[0,9000,1],[2000,9000,1]]},"target:a":{"vis0":{'
            '"function":"visibilities","host":[[0,'
            '"proc-pb-test-20220916-00000-test-receive-0.receive.test-sdp"]],'
            '"port":[[0,9000,1]]}},"calibration:b":{"vis0":{'
            '"function":"visibilities","host":[[0,'
            '"proc-pb-test-20220916-00000-test-receive-0.receive.test-sdp"]],'
            '"port":[[0,9000,1]]}},"science_B":{"host":[[0,"192.168.0.1"],[2000,"192.168.0.1"]],"port":['
            '[0,9000,1],[2000,9000,1]]},"target:a":{"vis0":{'
            '"function":"visibilities","host":[[0,'
            '"proc-pb-test-20220916-00000-test-receive-0.receive.test-sdp"]],'
            '"port":[[0,9000,1]]}},"calibration:b":{"vis0":{'
            '"function":"visibilities","host":[[0,'
            '"proc-pb-test-20220916-00000-test-receive-0.receive.test-sdp"]],'
=======
            '[0,9000,1],[2000,9000,1]]},"target:a":{"vis0":{"function":"visibilities"'
            ',"host":[[0,"proc-pb-test-20220916-00000-test-receive-0.receive.test-sdp"]]'
            ',"port":[[0,9000,1]],"pointing_cal":"test-sdp/queueconnector/01"}},'
            '"calibration:b":{"vis0":{"function":"visibilities","host":'
            '[[0,"proc-pb-test-20220916-00000-test-receive-0.receive.test-sdp"]],'
>>>>>>> 49d8b58d
            '"port":[[0,9000,1]]}}}'
        )

        # pylint:enable=line-too-long
        self.push_change_event("receiveAddresses", self._receive_addresses)

    class InitCommand(SKASubarray.InitCommand):
        """A class for the HelperSubarrayDevice's init_device() "command"."""

        def do(self) -> Tuple[ResultCode, str]:
            """
            Stateless hook for device initialisation.
            """
            super().do()
            self._device.set_change_event("receiveAddresses", True, False)
            self._device.set_change_event("healthState", True, False)
            self._device.set_change_event(
                "longRunningCommandResult", True, False
            )
            self._device.set_change_event("commandCallInfo", True, False)
            return ResultCode.OK, ""

    receiveAddresses = attribute(
        label="Receive addresses",
        dtype=str,
        access=AttrWriteType.READ,
        doc="Host addresses for visibility receive as a JSON string.",
    )

    defective = attribute(dtype=str, access=AttrWriteType.READ)

    delay = attribute(dtype=int, access=AttrWriteType.READ)

    def read_delay(self) -> int:
        """This method is used to read the attribute value for delay."""
        return self._delay

    @command(dtype_in=str, doc_in="Set the receive_addresses")
    def SetDirectreceiveAddresses(self, argin: str) -> None:
        """Set the receivedAddresses"""
        self._receive_addresses = argin
        self.push_change_event("receiveAddresses", argin)

    def read_receiveAddresses(self):
        """Returns receive addresses."""
        return self._receive_addresses

    def read_defective(self) -> str:
        """
        Returns defective status of devices

        :rtype: str
        """
        return self._defective

    def push_command_result(
        self, result: ResultCode, command: str, exception: str = ""
    ) -> None:
        """Push long running command result event for given command.

        :params:

        result: The result code to be pushed as an event
        dtype: ResultCode

        command: The command name for which the event is being pushed
        dtype: str

        exception: Exception message to be pushed as an event
        dtype: str
        """
        command_id = f"{time.time()}-{command}"
        self.logger.info(
            "The command_id is %s and the ResultCode is %s", command_id, result
        )
        if exception:
            command_result = (command_id, exception)
            self.push_change_event("longRunningCommandResult", command_result)
        command_result = (command_id, json.dumps(result))
        self.push_change_event("longRunningCommandResult", command_result)

    def push_obs_state_event(self, obs_state: ObsState):
        """Place holder method. This method will be implemented in the child
        classes."""
        self.push_change_event("obsState", self._obs_state)

    def update_device_obsstate(self, obs_state: ObsState):
        """Updates the device obsState"""
        with tango.EnsureOmniThread():
            self._obs_state = obs_state
            time.sleep(0.1)
            self.push_obs_state_event(self._obs_state)

    def is_On_allowed(self) -> bool:
        if self.defective_params["enabled"]:
            if (
                self.defective_params["fault_type"]
                == FaultType.COMMAND_NOT_ALLOWED
            ):
                self.logger.info(
                    "Device is defective, cannot process command."
                )
                raise CommandNotAllowed(self.defective_params["error_message"])
        self.logger.info("On Command is allowed")
        return True

    @command()
    def On(self):
        self.update_command_info(ON, "")
        if self.defective_params["enabled"]:
            self.induce_fault(
                "On",
            )
        else:
            self.set_state(DevState.ON)
            self.push_change_event("State", self.dev_state())
            self.push_command_result(ResultCode.OK, "On")

    def is_Off_allowed(self) -> bool:
        if self.defective_params["enabled"]:
            if (
                self.defective_params["fault_type"]
                == FaultType.COMMAND_NOT_ALLOWED
            ):
                logger.info("Device is defective, cannot process command.")
                raise CommandNotAllowed(self.defective_params["error_message"])
        self.logger.info("Off Command is allowed")
        return True

    @command()
    def Off(self):
        self.update_command_info(OFF, "")
        if self.defective_params["enabled"]:
            self.induce_fault(
                "Off",
            )
        else:
            self.set_state(DevState.OFF)
            self.push_change_event("State", self.dev_state())
            self.push_command_result(ResultCode.OK, "Off")

    def is_AssignResources_allowed(self):
        """
        Check if command `AssignResources` is allowed in the current device
        state.

        :return: ``True`` if the command is allowed
        :rtype: boolean
        """
        self.logger.info("AssignResources Command is allowed")
        return True

    @command(
        dtype_in=("str"),
        doc_in="The input string in JSON format.",
    )
    def AssignResources(self, argin):
        """This method invokes AssignResources command on SdpSubarray
        device."""

        self.update_command_info(ASSIGN_RESOURCES, argin)
        input = json.loads(argin)
        if "eb_id" not in input["execution_block"]:
            self.logger.info("Missing eb_id in the AssignResources input json")
            raise tango.Except.throw_exception(
                "Incorrect input json string",
                "Missing eb_id in the AssignResources input json",
                "SdpSubarry.AssignResources()",
                tango.ErrSeverity.ERR,
            )

        self._obs_state = ObsState.RESOURCING
        self.push_obs_state_event(self._obs_state)

        # if eb_id in JSON does not start with prefix eb, SDP Subarray
        # remains in obsState=RESOURCING and raises exception
        eb_id = input["execution_block"]["eb_id"]
        if not eb_id.startswith("eb-mvp"):
            self.logger.info("eb_id is invalid")

            raise tango.Except.throw_exception(
                "Incorrect input json string",
                "Invalid eb_id in the AssignResources input json",
                "SdpSubarry.AssignResources()",
                tango.ErrSeverity.ERR,
            )

        # if receive nodes not present in JSON, SDP Subarray moves to
        # obsState=EMPTY and raises exception
        if input["resources"]["receive_nodes"] == 0:
            self.logger.info(
                "Missing receive nodes in the AssignResources input json"
            )
            self._obs_state = ObsState.EMPTY
            # Wait before pushing obsState EMPTY event
            time.sleep(1)
            self.push_obs_state_event(self._obs_state)
            raise tango.Except.throw_exception(
                "Incorrect input json string",
                "Missing receive nodes in the AssignResources input json",
                "SdpSubarry.AssignResources()",
                tango.ErrSeverity.ERR,
            )

        # TODO: Keeping below condition for now as many repositories are
        # using it. However this method should not be used for inducing fault
        # on SDP Subarray. Need to remove it once all the instances in other
        # repositories are updated
        if self.defective_params["enabled"]:
            self.induce_fault(
                "AssignResources",
            )

        thread = threading.Timer(
            self._command_delay_info[ASSIGN_RESOURCES],
            self.update_device_obsstate,
            args=[ObsState.IDLE],
        )
        thread.start()
        self.push_command_result(ResultCode.OK, "AssignResources")

    def is_ReleaseResources_allowed(self):
        """
        Check if command `ReleaseResources` is allowed in the current device
        state.

        :return: ``True`` if the command is allowed
        :rtype: boolean
        """
        if self.defective_params["enabled"]:
            if (
                self.defective_params["fault_type"]
                == FaultType.COMMAND_NOT_ALLOWED
            ):
                raise CommandNotAllowed(self.defective_params["error_message"])
        self.logger.info("ReleaseResource Command is allowed")
        return True

    @command()
    def ReleaseResources(self):
        """This method invokes ReleaseResources command on SdpSubarray
        device."""
        self.update_command_info(RELEASE_RESOURCES)
        if self.defective_params["enabled"]:
            self.induce_fault(
                "ReleaseResources",
            )
        else:
            self._obs_state = ObsState.RESOURCING
            self.push_obs_state_event(self._obs_state)
            thread = threading.Timer(
                self._command_delay_info[RELEASE_RESOURCES],
                self.update_device_obsstate,
                args=[ObsState.IDLE],
            )
            thread.start()
            self.logger.debug(
                "ReleaseResources command invoked, obsState will transition to"
                + "IDLE, current obsState is %s",
                self._obs_state,
            )
            self.push_command_result(ResultCode.OK, "ReleaseResources")

    def is_ReleaseAllResources_allowed(self):
        """
        Check if command `ReleaseAllResources` is allowed in the current
        device state.

        :return: ``True`` if the command is allowed
        :rtype: boolean
        """
        if self.defective_params["enabled"]:
            if (
                self.defective_params["fault_type"]
                == FaultType.COMMAND_NOT_ALLOWED
            ):
                self.logger.info(
                    "Device is defective, cannot process command."
                )
                raise CommandNotAllowed(self.defective_params["error_message"])
        self.logger.info("ReleaseAllResources Command is allowed")
        return True

    @command()
    def ReleaseAllResources(self):
        """This method invokes ReleaseAllResources command on SdpSubarray
        device."""
        self.update_command_info(RELEASE_ALL_RESOURCES)
        if self.defective_params["enabled"]:
            self.induce_fault(
                "ReleaseAllResources",
            )
        else:
            self._obs_state = ObsState.RESOURCING
            self.push_obs_state_event(self._obs_state)
            thread = threading.Timer(
                self._command_delay_info[RELEASE_ALL_RESOURCES],
                self.update_device_obsstate,
                args=[ObsState.EMPTY],
            )
            thread.start()
            self.push_command_result(ResultCode.OK, "ReleaseAllResources")

    def is_Configure_allowed(self):
        """
        Check if command `Configure` is allowed in the current device state.

        :return: ``True`` if the command is allowed
        :rtype: boolean
        """
        if self.defective_params["enabled"]:
            if (
                self.defective_params["fault_type"]
                == FaultType.COMMAND_NOT_ALLOWED
            ):
                self.logger.info(
                    "Device is defective, cannot process command."
                )
                raise CommandNotAllowed(self.defective_params["error_message"])
        self.logger.info("Configure Command is allowed")
        return True

    @command(
        dtype_in=("str"),
        doc_in="The input string in JSON format.",
    )
    def Configure(self, argin):
        """This method invokes Configure command on SdpSubarray device."""
        self.update_command_info(CONFIGURE, argin)
        input = json.loads(argin)
        if "scan_type" not in input:
            self.logger.info("Missing scan_type in the Configure input json")
            raise tango.Except.throw_exception(
                "Incorrect input json string",
                "Missing scan_type in the Configure input json",
                "SdpSubarry.Configure()",
                tango.ErrSeverity.ERR,
            )

        self._obs_state = ObsState.CONFIGURING
        self.push_obs_state_event(self._obs_state)

        scan_type = input["scan_type"]
        if scan_type != "science_A":
            self._obs_state = ObsState.CONFIGURING
            self.push_obs_state_event(self._obs_state)
            self.logger.info("Wrong scan_type in the Configure input json")
            time.sleep(5)
            self._obs_state = ObsState.IDLE
            self.push_obs_state_event(self._obs_state)
            raise tango.Except.throw_exception(
                "Incorrect input json string",
                "Wrong scan_type in the Configure input json",
                "SdpSubarry.Configure()",
                tango.ErrSeverity.ERR,
            )

        interface = input["interface"]
        if interface != "https://schema.skao.int/ska-sdp-configure/0.3":
            self.logger.info("Missing interface in the Configure input json")
            self._obs_state = ObsState.CONFIGURING
            self.push_obs_state_event(self._obs_state)
            raise tango.Except.throw_exception(
                "Incorrect input json string",
                "Missing interface in the Configure input json",
                "SdpSubarry.Configure()",
                tango.ErrSeverity.ERR,
            )

        if self.defective_params["enabled"]:
            self.induce_fault(
                "Configure",
            )
        else:
            if self._state_duration_info:
                self._follow_state_duration()
            else:
                self._obs_state = ObsState.CONFIGURING
                self.push_obs_state_event(self._obs_state)
                thread = threading.Timer(
                    self._command_delay_info[CONFIGURE],
                    self.update_device_obsstate,
                    args=[ObsState.READY],
                )
                thread.start()
                self.push_command_result(ResultCode.OK, "Configure")

    def is_Scan_allowed(self):
        """
        Check if command `Scan` is allowed in the current device state.

        :return: ``True`` if the command is allowed
        :rtype: boolean
        """
        if self.defective_params["enabled"]:
            if (
                self.defective_params["fault_type"]
                == FaultType.COMMAND_NOT_ALLOWED
            ):
                self.logger.info(
                    "Device is defective, cannot process command."
                )
                raise CommandNotAllowed(self.defective_params["error_message"])
        self.logger.info("Scan Command is allowed")
        return True

    @command(
        dtype_in=("str"),
        doc_in="The input string in JSON format.",
    )
    def Scan(self, argin):
        """This method invokes Scan command on SdpSubarray device."""
        self.update_command_info(SCAN, argin)
        input = json.loads(argin)
        if "scan_id" not in input:
            self.logger.info("Missing scan_id in the Scan input json")
            raise tango.Except.throw_exception(
                "Incorrect input json string",
                "Missing scan_id in the Scan input json",
                "SdpSubarry.Configure()",
                tango.ErrSeverity.ERR,
            )
        if self.defective_params["enabled"]:
            self.induce_fault(
                "Scan",
            )
        else:
            self._obs_state = ObsState.SCANNING
            self.push_obs_state_event(self._obs_state)
            self.push_command_result(ResultCode.OK, "Scan")

    def is_EndScan_allowed(self):
        """
        Check if command `EndScan` is allowed in the current device state.

        :return: ``True`` if the command is allowed
        :rtype: boolean
        """
        if self.defective_params["enabled"]:
            if (
                self.defective_params["fault_type"]
                == FaultType.COMMAND_NOT_ALLOWED
            ):
                self.logger.info(
                    "Device is defective, cannot process command."
                )
                raise CommandNotAllowed(self.defective_params["error_message"])
        self.logger.info("EndScan Command is allowed")
        return True

    @command()
    def EndScan(self):
        """This method invokes EndScan command on SdpSubarray device."""
        self.update_command_info(END_SCAN)
        if self.defective_params["enabled"]:
            self.induce_fault(
                "EndScan",
            )
        else:
            self._obs_state = ObsState.READY
            self.push_obs_state_event(self._obs_state)
            self.push_command_result(ResultCode.OK, "EndScan")

    def is_End_allowed(self):
        """
        Check if command `End` is allowed in the current device state.

        :return: ``True`` if the command is allowed
        :rtype: boolean
        """
        if self.defective_params["enabled"]:
            if (
                self.defective_params["fault_type"]
                == FaultType.COMMAND_NOT_ALLOWED
            ):
                self.logger.info(
                    "Device is defective, cannot process command."
                )
                raise CommandNotAllowed(self.defective_params["error_message"])
        return True

    @command()
    def End(self):
        """This method invokes End command on SdpSubarray device."""
        self.update_command_info(END)
        if self.defective_params["enabled"]:
            self.induce_fault(
                "End",
            )
        else:
            if self._state_duration_info:
                self._follow_state_duration()
            else:
                self._obs_state = ObsState.IDLE
                self.push_obs_state_event(self._obs_state)
                self.push_command_result(ResultCode.OK, "End")
                # self._obs_state = ObsState.CONFIGURING
                # self.push_obs_state_event(self._obs_state)
                # thread = threading.Timer(
                #     self._command_delay_info[END],
                #     self.update_device_obsstate,
                #     args=[ObsState.IDLE],
                # )
                # thread.start()
                # self.logger.debug(
                #     "End command invoked, obsState will transition to IDLE,"
                #     + "current obsState is %s",
                #     self._obs_state,
                # )
                # self.push_command_result(ResultCode.OK, "End")

    def is_Abort_allowed(self):
        """
        Check if command `Abort` is allowed in the current device state.

        :return: ``True`` if the command is allowed
        :rtype: boolean
        """
        if self.defective_params["enabled"]:
            if (
                self.defective_params["fault_type"]
                == FaultType.COMMAND_NOT_ALLOWED
            ):
                self.logger.info(
                    "Device is defective, cannot process command."
                )
                raise CommandNotAllowed(self.defective_params["error_message"])
        return True

    @command()
    def Abort(self):
        """This method invokes Abort command on SdpSubarray device."""
        self.update_command_info(ABORT)
        if self.defective_params["enabled"]:
            self.induce_fault(
                "Abort",
            )
        else:
            self._obs_state = ObsState.ABORTING
            self.push_obs_state_event(self._obs_state)
            thread = threading.Timer(
                self._command_delay_info[ABORT],
                self.update_device_obsstate,
                args=[ObsState.ABORTED],
            )
            thread.start()
            self.push_command_result(ResultCode.OK, "Abort")

    def is_Restart_allowed(self):
        """
        Check if command `Restart` is allowed in the current device state.

        :return: ``True`` if the command is allowed
        :rtype: boolean
        """
        if self.defective_params["enabled"]:
            if (
                self.defective_params["fault_type"]
                == FaultType.COMMAND_NOT_ALLOWED
            ):
                self.logger.info(
                    "Device is defective, cannot process command."
                )
                raise CommandNotAllowed(self.defective_params["error_message"])
        return True

    @command()
    def Restart(self):
        """This method invokes Restart command on SdpSubarray device."""
        self.update_command_info(RESTART)
        if self.defective_params["enabled"]:
            self.induce_fault(
                "Restart",
            )
        else:
            self._obs_state = ObsState.RESTARTING
            self.push_obs_state_event(self._obs_state)
            thread = threading.Timer(
                self._command_delay_info[RESTART],
                self.update_device_obsstate,
                args=[ObsState.EMPTY],
            )
            thread.start()
            self.logger.debug(
                "Restart command invoked, obsState will transition to EMPTY,"
                + "current obsState is %s",
                self._obs_state,
            )
            self.push_command_result(ResultCode.OK, "Restart")


def main(args=None, **kwargs):
    """
    Runs the HelperSdpSubarray Tango device.
    :param args: Arguments internal to TANGO

    :param kwargs: Arguments internal to TANGO

    :return: integer. Exit code of the run method.
    """
    return run((HelperSdpSubarray,), args=args, **kwargs)


if __name__ == "__main__":
    main()<|MERGE_RESOLUTION|>--- conflicted
+++ resolved
@@ -54,7 +54,6 @@
         # pylint:disable=line-too-long
         self._receive_addresses = (
             '{"science_A":{"host":[[0,"192.168.0.1"],[2000,"192.168.0.1"]],"port":['
-<<<<<<< HEAD
             '[0,9000,1],[2000,9000,1]]},"target:a":{"vis0":{'
             '"function":"visibilities","host":[[0,'
             '"proc-pb-test-20220916-00000-test-receive-0.receive.test-sdp"]],'
@@ -68,13 +67,6 @@
             '"port":[[0,9000,1]]}},"calibration:b":{"vis0":{'
             '"function":"visibilities","host":[[0,'
             '"proc-pb-test-20220916-00000-test-receive-0.receive.test-sdp"]],'
-=======
-            '[0,9000,1],[2000,9000,1]]},"target:a":{"vis0":{"function":"visibilities"'
-            ',"host":[[0,"proc-pb-test-20220916-00000-test-receive-0.receive.test-sdp"]]'
-            ',"port":[[0,9000,1]],"pointing_cal":"test-sdp/queueconnector/01"}},'
-            '"calibration:b":{"vis0":{"function":"visibilities","host":'
-            '[[0,"proc-pb-test-20220916-00000-test-receive-0.receive.test-sdp"]],'
->>>>>>> 49d8b58d
             '"port":[[0,9000,1]]}}}'
         )
 
