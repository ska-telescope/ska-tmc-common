# pylint: disable=attribute-defined-outside-init, too-many-ancestors
"""Helper device for SdpSubarray device"""
import json
import logging
import threading
import time
from typing import Tuple

import tango
from ska_tango_base.commands import ResultCode
from ska_tango_base.control_model import ObsState
from ska_tango_base.subarray import SKASubarray
from tango import AttrWriteType, DevState
from tango.server import attribute, command, run

from ska_tmc_common import CommandNotAllowed, FaultType, HelperSubArrayDevice

from .constants import (
    ABORT,
    ASSIGN_RESOURCES,
    CONFIGURE,
    END,
    END_SCAN,
    OFF,
    ON,
    RELEASE_ALL_RESOURCES,
    RELEASE_RESOURCES,
    RESTART,
    SCAN,
)

logger = logging.getLogger(__name__)


class HelperSdpSubarray(HelperSubArrayDevice):
    """A  helper SdpSubarray device for triggering state changes with a
    command.
    It can be used to mock SdpSubarray's bahavior to test error propagation
    from SdpSubarray to SdpSubarrayLeafNode in case of command failure"""

    def init_device(self):
        super().init_device()
        self._delay = 2
        self._obs_state = ObsState.EMPTY
        self._defective = json.dumps(
            {
                "enabled": False,
                "fault_type": FaultType.FAILED_RESULT,
                "error_message": "Default exception.",
                "result": ResultCode.FAILED,
            }
        )
        self.defective_params = json.loads(self._defective)
        self._pointing_offsets = []
        self._state = DevState.OFF
        # pylint:disable=line-too-long
<<<<<<< HEAD
        self._receive_addresses = (
            '{"science_A":{"host":[[0,"192.168.0.1"],[2000,"192.168.0.1"]],"port":['
            '[0,9000,1],[2000,9000,1]]},"target:a":{"vis0":{'
            '"function":"visibilities","host":[[0,'
            '"proc-pb-test-20220916-00000-test-receive-0.receive.test-sdp"]],'
            '"port":[[0,9000,1]]}},"calibration:b":{"vis0":{'
            '"function":"visibilities","host":[[0,'
            '"proc-pb-test-20220916-00000-test-receive-0.receive.test-sdp"]],'
            '"port":[[0,9000,1]]}}}'
=======
        self._receive_addresses = json.dumps(
            {
                "science_A": {
                    "host": [[0, "192.168.0.1"], [2000, "192.168.0.1"]],
                    "port": [[0, 9000, 1], [2000, 9000, 1]],
                },
                "target:a": {
                    "vis0": {
                        "function": "visibilities",
                        "host": [
                            [
                                0,
                                "proc-pb-test-20220916-00000-test-receive-0.receive.test-sdp",
                            ]
                        ],
                        "port": [[0, 9000, 1]],
                    }
                },
                "calibration:b": {
                    "vis0": {
                        "function": "visibilities",
                        "host": [
                            [
                                0,
                                "proc-pb-test-20220916-00000-test-receive-0.receive.test-sdp",
                            ]
                        ],
                        "port": [[0, 9000, 1]],
                    }
                },
            }
>>>>>>> a6ef0fda
        )

        # pylint:enable=line-too-long
        self.push_change_event("receiveAddresses", self._receive_addresses)

    class InitCommand(SKASubarray.InitCommand):
        """A class for the HelperSubarrayDevice's init_device() "command"."""

        def do(self) -> Tuple[ResultCode, str]:
            """
            Stateless hook for device initialisation.
            """
            super().do()
            self._device.set_change_event("receiveAddresses", True, False)
            self._device.set_change_event("healthState", True, False)
            self._device.set_change_event("pointingOffsets", True, False)
            self._device.set_change_event(
                "longRunningCommandResult", True, False
            )
            self._device.set_change_event("commandCallInfo", True, False)
            return ResultCode.OK, ""

    receiveAddresses = attribute(
        label="Receive addresses",
        dtype=str,
        access=AttrWriteType.READ,
        doc="Host addresses for visibility receive as a JSON string.",
    )

    # The actual attribute names are not yet finalised,using as below for now.
    pointingOffsets = attribute(dtype=str, access=AttrWriteType.READ)

    defective = attribute(dtype=str, access=AttrWriteType.READ)

    delay = attribute(dtype=int, access=AttrWriteType.READ)

    def read_delay(self) -> int:
        """This method is used to read the attribute value for delay."""
        return self._delay

    def read_pointingOffsets(self) -> str:
        """This method is used to read the attribute value for
        pointing_offsets from QueueConnector SDP device.
        The string contains is an array of
        lists with below values in each array:
        [
        Antenna_Name,Azimuth_Offset,Azimuth_Offset_Std,
        Elevation_Offset,Elevation_Offset_Std,
        CrossElevation_Offset,CrossElevation_Offset_Std,
        Expected_Width_H,Expected_Width_VFitted_Width_H,
        Fitted_Width_H_Std,Fitted_Width_V,Fitted_Width_V_Std,
        Fitted_Height,Fitted_Height_Std
        ]
        """
        return json.dumps(self._pointing_offsets)

    @command(
        dtype_in=str,
        doc_in="Set pointing offsets",
    )
    def SetDirectPointingOffsets(self, pointing_offsets: str) -> None:
        """This method is used to write the attribute value for
        pointing_offsets for testing purpose.
        :param pointing_offsets: The variable contains is an array of
        lists with below values in each array:
        [
        Antenna_Name,Azimuth_Offset,Azimuth_Offset_Std,
        Elevation_Offset,Elevation_Offset_Std,
        CrossElevation_Offset,CrossElevation_Offset_Std,
        Expected_Width_H,Expected_Width_VFitted_Width_H,
        Fitted_Width_H_Std,Fitted_Width_V,Fitted_Width_V_Std,
        Fitted_Height,Fitted_Height_Std
        ]
        """

        pointing_offsets_data = json.loads(pointing_offsets)
        self._pointing_offsets = pointing_offsets_data
        self.push_change_event(
            "pointingOffsets", json.dumps(self._pointing_offsets)
        )
        self.logger.info(
            "Received pointing offsets are: " + "%s",
            pointing_offsets_data,
        )

    def read_receiveAddresses(self):
        """Returns receive addresses."""
        return self._receive_addresses

    def read_defective(self) -> str:
        """
        Returns defective status of devices

        :rtype: str
        """
        return self._defective

    def push_command_result(
        self, result: ResultCode, command: str, exception: str = ""
    ) -> None:
        """Push long running command result event for given command.

        :params:

        result: The result code to be pushed as an event
        dtype: ResultCode

        command: The command name for which the event is being pushed
        dtype: str

        exception: Exception message to be pushed as an event
        dtype: str
        """
        command_id = f"{time.time()}-{command}"
        self.logger.info(
            "The command_id is %s and the ResultCode is %s", command_id, result
        )
        if exception:
            command_result = (command_id, exception)
            self.push_change_event("longRunningCommandResult", command_result)
        command_result = (command_id, json.dumps(result))
        self.push_change_event("longRunningCommandResult", command_result)

    def push_obs_state_event(self, obs_state: ObsState):
        """Place holder method. This method will be implemented in the child
        classes."""
        self.push_change_event("obsState", self._obs_state)

    def update_device_obsstate(self, obs_state: ObsState):
        """Updates the device obsState"""
        with tango.EnsureOmniThread():
            self._obs_state = obs_state
            time.sleep(0.1)
            self.push_obs_state_event(self._obs_state)

    def is_On_allowed(self) -> bool:
        if self.defective_params["enabled"]:
            if (
                self.defective_params["fault_type"]
                == FaultType.COMMAND_NOT_ALLOWED
            ):
                self.logger.info(
                    "Device is defective, cannot process command."
                )
                raise CommandNotAllowed(self.defective_params["error_message"])
        self.logger.info("On Command is allowed")
        return True

    @command()
    def On(self):
        self.update_command_info(ON, "")
        if self.defective_params["enabled"]:
            self.induce_fault(
                "On",
            )
        else:
            self.set_state(DevState.ON)
            self.push_change_event("State", self.dev_state())
            self.push_command_result(ResultCode.OK, "On")

    def is_Off_allowed(self) -> bool:
        if self.defective_params["enabled"]:
            if (
                self.defective_params["fault_type"]
                == FaultType.COMMAND_NOT_ALLOWED
            ):
                logger.info("Device is defective, cannot process command.")
                raise CommandNotAllowed(self.defective_params["error_message"])
        self.logger.info("Off Command is allowed")
        return True

    @command()
    def Off(self):
        self.update_command_info(OFF, "")
        if self.defective_params["enabled"]:
            self.induce_fault(
                "Off",
            )
        else:
            self.set_state(DevState.OFF)
            self.push_change_event("State", self.dev_state())
            self.push_command_result(ResultCode.OK, "Off")

    def is_AssignResources_allowed(self):
        """
        Check if command `AssignResources` is allowed in the current device
        state.

        :return: ``True`` if the command is allowed
        :rtype: boolean
        """
        self.logger.info("AssignResources Command is allowed")
        return True

    @command(
        dtype_in=("str"),
        doc_in="The input string in JSON format.",
    )
    def AssignResources(self, argin):
        """This method invokes AssignResources command on SdpSubarray
        device."""
        initial_obstate = self._obs_state
        self.logger.info("Initial obstate is: %s", initial_obstate)
        self.update_command_info(ASSIGN_RESOURCES, argin)
        input = json.loads(argin)
        if "eb_id" not in input["execution_block"]:
            self.logger.info("Missing eb_id in the AssignResources input json")
            raise tango.Except.throw_exception(
                "Incorrect input json string",
                "Missing eb_id in the AssignResources input json",
                "SdpSubarry.AssignResources()",
                tango.ErrSeverity.ERR,
            )

        self._obs_state = ObsState.RESOURCING
        self.push_obs_state_event(self._obs_state)

        # if eb_id in JSON is invalid, SDP Subarray
        # remains in obsState=RESOURCING and raises exception
        eb_id = input["execution_block"]["eb_id"]
        invalid_eb_id = "eb-xxx"
        if eb_id.startswith(invalid_eb_id):
            self.logger.info("eb_id is invalid")

            raise tango.Except.throw_exception(
                "Incorrect input json string",
                "Invalid eb_id in the AssignResources input json",
                "SdpSubarry.AssignResources()",
                tango.ErrSeverity.ERR,
            )

        # if receive nodes not present in JSON, SDP Subarray moves to
        # obsState=EMPTY and raises exception
        if input["resources"]["receive_nodes"] == 0:
            self.logger.info(
                "Missing receive nodes in the AssignResources input json"
            )
            # Return to the initial obsState
            self._obs_state = initial_obstate
            # Wait before pushing obsState EMPTY event
            time.sleep(1)
            self.push_obs_state_event(self._obs_state)
            raise tango.Except.throw_exception(
                "Incorrect input json string",
                "Missing receive nodes in the AssignResources input json",
                "SdpSubarry.AssignResources()",
                tango.ErrSeverity.ERR,
            )

        # TODO: Keeping below condition for now as many repositories are
        # using it. However this method should not be used for inducing fault
        # on SDP Subarray. Need to remove it once all the instances in other
        # repositories are updated
        if self.defective_params["enabled"]:
            self.induce_fault(
                "AssignResources",
            )

        thread = threading.Timer(
            self._command_delay_info[ASSIGN_RESOURCES],
            self.update_device_obsstate,
            args=[ObsState.IDLE],
        )
        thread.start()
        self.push_command_result(ResultCode.OK, "AssignResources")

    def is_ReleaseResources_allowed(self):
        """
        Check if command `ReleaseResources` is allowed in the current device
        state.

        :return: ``True`` if the command is allowed
        :rtype: boolean
        """
        if self.defective_params["enabled"]:
            if (
                self.defective_params["fault_type"]
                == FaultType.COMMAND_NOT_ALLOWED
            ):
                raise CommandNotAllowed(self.defective_params["error_message"])
        self.logger.info("ReleaseResource Command is allowed")
        return True

    @command()
    def ReleaseResources(self):
        """This method invokes ReleaseResources command on SdpSubarray
        device."""
        self.update_command_info(RELEASE_RESOURCES)
        if self.defective_params["enabled"]:
            self.induce_fault(
                "ReleaseResources",
            )
        else:
            self._obs_state = ObsState.RESOURCING
            self.push_obs_state_event(self._obs_state)
            thread = threading.Timer(
                self._command_delay_info[RELEASE_RESOURCES],
                self.update_device_obsstate,
                args=[ObsState.IDLE],
            )
            thread.start()
            self.logger.debug(
                "ReleaseResources command invoked, obsState will transition to"
                + "IDLE, current obsState is %s",
                self._obs_state,
            )
            self.push_command_result(ResultCode.OK, "ReleaseResources")

    def is_ReleaseAllResources_allowed(self):
        """
        Check if command `ReleaseAllResources` is allowed in the current
        device state.

        :return: ``True`` if the command is allowed
        :rtype: boolean
        """
        if self.defective_params["enabled"]:
            if (
                self.defective_params["fault_type"]
                == FaultType.COMMAND_NOT_ALLOWED
            ):
                self.logger.info(
                    "Device is defective, cannot process command."
                )
                raise CommandNotAllowed(self.defective_params["error_message"])
        self.logger.info("ReleaseAllResources Command is allowed")
        return True

    @command()
    def ReleaseAllResources(self):
        """This method invokes ReleaseAllResources command on SdpSubarray
        device."""
        self.update_command_info(RELEASE_ALL_RESOURCES)
        if self.defective_params["enabled"]:
            self.induce_fault(
                "ReleaseAllResources",
            )
        else:
            self._obs_state = ObsState.RESOURCING
            self.push_obs_state_event(self._obs_state)
            thread = threading.Timer(
                self._command_delay_info[RELEASE_ALL_RESOURCES],
                self.update_device_obsstate,
                args=[ObsState.EMPTY],
            )
            thread.start()
            self.push_command_result(ResultCode.OK, "ReleaseAllResources")

    def is_Configure_allowed(self):
        """
        Check if command `Configure` is allowed in the current device state.

        :return: ``True`` if the command is allowed
        :rtype: boolean
        """
        if self.defective_params["enabled"]:
            if (
                self.defective_params["fault_type"]
                == FaultType.COMMAND_NOT_ALLOWED
            ):
                self.logger.info(
                    "Device is defective, cannot process command."
                )
                raise CommandNotAllowed(self.defective_params["error_message"])
        self.logger.info("Configure Command is allowed")
        return True

    @command(
        dtype_in=("str"),
        doc_in="The input string in JSON format.",
    )
    def Configure(self, argin):
        """This method invokes Configure command on SdpSubarray device."""
        self.update_command_info(CONFIGURE, argin)
        input = json.loads(argin)
        if "scan_type" not in input:
            self.logger.info("Missing scan_type in the Configure input json")
            raise tango.Except.throw_exception(
                "Incorrect input json string",
                "Missing scan_type in the Configure input json",
                "SdpSubarry.Configure()",
                tango.ErrSeverity.ERR,
            )

        self._obs_state = ObsState.CONFIGURING
        self.push_obs_state_event(self._obs_state)

        # if scan_type in JSON is invalid , SDP Subarray moves to
        # obsState=IDLE and raises exception
        scan_type = input["scan_type"]
        invalid_scan_type = "xxxxxxx_X"
        if scan_type == invalid_scan_type:
            self._obs_state = ObsState.CONFIGURING
            self.push_obs_state_event(self._obs_state)
            self.logger.info("Wrong scan_type in the Configure input json")
            self._obs_state = ObsState.IDLE
            thread = threading.Timer(
                5, self.push_obs_state_event, args=[self._obs_state]
            )
            thread.start()
            raise tango.Except.throw_exception(
                "Incorrect input json string",
                "Wrong scan_type in the Configure input json",
                "SdpSubarry.Configure()",
                tango.ErrSeverity.ERR,
            )

        # if eb_id in JSON does not have valid interface, SDP Subarray
        # remains in obsState=CONFIGURING and raises exception
        interface = input["interface"]
        invalid_interface = "https://schema.skao.int/ska-sdp-configure/x.x"
        if interface == invalid_interface:
            self.logger.info("Missing interface in the Configure input json")
            self._obs_state = ObsState.CONFIGURING
            self.push_obs_state_event(self._obs_state)
            raise tango.Except.throw_exception(
                "Incorrect input json string",
                "Missing interface in the Configure input json",
                "SdpSubarry.Configure()",
                tango.ErrSeverity.ERR,
            )

        if self.defective_params["enabled"]:
            self.induce_fault(
                "Configure",
            )
        else:
            if self._state_duration_info:
                self._follow_state_duration()
            else:
                self._obs_state = ObsState.CONFIGURING
                self.push_obs_state_event(self._obs_state)
                thread = threading.Timer(
                    self._command_delay_info[CONFIGURE],
                    self.update_device_obsstate,
                    args=[ObsState.READY],
                )
                thread.start()
                self.push_command_result(ResultCode.OK, "Configure")

    def is_Scan_allowed(self):
        """
        Check if command `Scan` is allowed in the current device state.

        :return: ``True`` if the command is allowed
        :rtype: boolean
        """
        if self.defective_params["enabled"]:
            if (
                self.defective_params["fault_type"]
                == FaultType.COMMAND_NOT_ALLOWED
            ):
                self.logger.info(
                    "Device is defective, cannot process command."
                )
                raise CommandNotAllowed(self.defective_params["error_message"])
        self.logger.info("Scan Command is allowed")
        return True

    @command(
        dtype_in=("str"),
        doc_in="The input string in JSON format.",
    )
    def Scan(self, argin):
        """This method invokes Scan command on SdpSubarray device."""
        self.update_command_info(SCAN, argin)
        input = json.loads(argin)
        if "scan_id" not in input:
            self.logger.info("Missing scan_id in the Scan input json")
            raise tango.Except.throw_exception(
                "Incorrect input json string",
                "Missing scan_id in the Scan input json",
                "SdpSubarry.Configure()",
                tango.ErrSeverity.ERR,
            )
        if self.defective_params["enabled"]:
            self.induce_fault(
                "Scan",
            )
        else:
            self._obs_state = ObsState.SCANNING
            self.push_obs_state_event(self._obs_state)
            self.push_command_result(ResultCode.OK, "Scan")

    def is_EndScan_allowed(self):
        """
        Check if command `EndScan` is allowed in the current device state.

        :return: ``True`` if the command is allowed
        :rtype: boolean
        """
        if self.defective_params["enabled"]:
            if (
                self.defective_params["fault_type"]
                == FaultType.COMMAND_NOT_ALLOWED
            ):
                self.logger.info(
                    "Device is defective, cannot process command."
                )
                raise CommandNotAllowed(self.defective_params["error_message"])
        self.logger.info("EndScan Command is allowed")
        return True

    @command()
    def EndScan(self):
        """This method invokes EndScan command on SdpSubarray device."""
        self.update_command_info(END_SCAN)
        if self.defective_params["enabled"]:
            self.induce_fault(
                "EndScan",
            )
        else:
            self._obs_state = ObsState.READY
            self.push_obs_state_event(self._obs_state)
            self.push_command_result(ResultCode.OK, "EndScan")

    def is_End_allowed(self):
        """
        Check if command `End` is allowed in the current device state.

        :return: ``True`` if the command is allowed
        :rtype: boolean
        """
        if self.defective_params["enabled"]:
            if (
                self.defective_params["fault_type"]
                == FaultType.COMMAND_NOT_ALLOWED
            ):
                self.logger.info(
                    "Device is defective, cannot process command."
                )
                raise CommandNotAllowed(self.defective_params["error_message"])
        return True

    @command()
    def End(self):
        """This method invokes End command on SdpSubarray device."""
        self.update_command_info(END)
        if self.defective_params["enabled"]:
            self.induce_fault(
                "End",
            )
        else:
            if self._state_duration_info:
                self._follow_state_duration()
            else:
                self._obs_state = ObsState.CONFIGURING
                self.push_obs_state_event(self._obs_state)
                thread = threading.Timer(
                    self._command_delay_info[END],
                    self.update_device_obsstate,
                    args=[ObsState.IDLE],
                )
                thread.start()
                self.logger.debug(
                    "End command invoked, obsState will transition to IDLE,"
                    + "current obsState is %s",
                    self._obs_state,
                )
                self.push_command_result(ResultCode.OK, "End")

    def is_Abort_allowed(self):
        """
        Check if command `Abort` is allowed in the current device state.

        :return: ``True`` if the command is allowed
        :rtype: boolean
        """
        if self.defective_params["enabled"]:
            if (
                self.defective_params["fault_type"]
                == FaultType.COMMAND_NOT_ALLOWED
            ):
                self.logger.info(
                    "Device is defective, cannot process command."
                )
                raise CommandNotAllowed(self.defective_params["error_message"])
        return True

    @command()
    def Abort(self):
        """This method invokes Abort command on SdpSubarray device."""
        self.update_command_info(ABORT)
        if self.defective_params["enabled"]:
            self.induce_fault(
                "Abort",
            )
        else:
            self._obs_state = ObsState.ABORTING
            self.push_obs_state_event(self._obs_state)
            thread = threading.Timer(
                self._command_delay_info[ABORT],
                self.update_device_obsstate,
                args=[ObsState.ABORTED],
            )
            thread.start()
            self.push_command_result(ResultCode.OK, "Abort")

    def is_Restart_allowed(self):
        """
        Check if command `Restart` is allowed in the current device state.

        :return: ``True`` if the command is allowed
        :rtype: boolean
        """
        if self.defective_params["enabled"]:
            if (
                self.defective_params["fault_type"]
                == FaultType.COMMAND_NOT_ALLOWED
            ):
                self.logger.info(
                    "Device is defective, cannot process command."
                )
                raise CommandNotAllowed(self.defective_params["error_message"])
        return True

    @command()
    def Restart(self):
        """This method invokes Restart command on SdpSubarray device."""
        self.update_command_info(RESTART)
        if self.defective_params["enabled"]:
            self.induce_fault(
                "Restart",
            )
        else:
            self._obs_state = ObsState.RESTARTING
            self.push_obs_state_event(self._obs_state)
            thread = threading.Timer(
                self._command_delay_info[RESTART],
                self.update_device_obsstate,
                args=[ObsState.EMPTY],
            )
            thread.start()
            self.logger.debug(
                "Restart command invoked, obsState will transition to EMPTY,"
                + "current obsState is %s",
                self._obs_state,
            )
            self.push_command_result(ResultCode.OK, "Restart")


def main(args=None, **kwargs):
    """
    Runs the HelperSdpSubarray Tango device.
    :param args: Arguments internal to TANGO

    :param kwargs: Arguments internal to TANGO

    :return: integer. Exit code of the run method.
    """
    return run((HelperSdpSubarray,), args=args, **kwargs)


if __name__ == "__main__":
    main()<|MERGE_RESOLUTION|>--- conflicted
+++ resolved
@@ -54,17 +54,6 @@
         self._pointing_offsets = []
         self._state = DevState.OFF
         # pylint:disable=line-too-long
-<<<<<<< HEAD
-        self._receive_addresses = (
-            '{"science_A":{"host":[[0,"192.168.0.1"],[2000,"192.168.0.1"]],"port":['
-            '[0,9000,1],[2000,9000,1]]},"target:a":{"vis0":{'
-            '"function":"visibilities","host":[[0,'
-            '"proc-pb-test-20220916-00000-test-receive-0.receive.test-sdp"]],'
-            '"port":[[0,9000,1]]}},"calibration:b":{"vis0":{'
-            '"function":"visibilities","host":[[0,'
-            '"proc-pb-test-20220916-00000-test-receive-0.receive.test-sdp"]],'
-            '"port":[[0,9000,1]]}}}'
-=======
         self._receive_addresses = json.dumps(
             {
                 "science_A": {
@@ -96,7 +85,6 @@
                     }
                 },
             }
->>>>>>> a6ef0fda
         )
 
         # pylint:enable=line-too-long
