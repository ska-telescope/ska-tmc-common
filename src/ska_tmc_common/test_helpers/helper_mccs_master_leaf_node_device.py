--- conflicted
+++ resolved
@@ -75,12 +75,8 @@
         state.
 
         :return: ``True`` if the command is allowed
-<<<<<<< HEAD
-        :rtype: boolean
+        :rtype: bool
         :raises CommandNotAllowed: command is not allowed
-=======
-        :rtype: bool
->>>>>>> 94191697
         """
         if self.defective_params["enabled"]:
             if (
@@ -123,12 +119,8 @@
         device state.
 
         :return: ``True`` if the command is allowed
-<<<<<<< HEAD
-        :rtype: boolean
         :raises CommandNotAllowed: command is not allowed
-=======
         :rtype: bool
->>>>>>> 94191697
         """
         if self.defective_params["enabled"]:
             if (
