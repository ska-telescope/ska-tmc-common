# pylint: disable=C0302
"""
This module implements the Helper Dish Device for testing an integrated TMC
"""
import json
import threading
import time
from datetime import datetime
from typing import List, Tuple, Union

import numpy as np
<<<<<<< HEAD
import tango
from astropy.time import Time
=======
>>>>>>> 60d1c442
from ska_tango_base.base.base_device import SKABaseDevice
from ska_tango_base.commands import ResultCode
from tango import AttrWriteType, DevState, DevString
from tango.server import attribute, command, run

from ska_tmc_common import CommandNotAllowed, FaultType
from ska_tmc_common.enum import Band, DishMode, PointingState
from ska_tmc_common.test_helpers.constants import (
    ABORT_COMMANDS,
    CONFIGURE_BAND_1,
    CONFIGURE_BAND_2,
    END_SCAN,
    SCAN,
    SET_OPERATE_MODE,
)
from ska_tmc_common.test_helpers.helper_dish_ln_device import (
    HelperDishLNDevice,
)


# pylint: disable=attribute-defined-outside-init,invalid-name
# pylint: disable=unused-argument,too-many-public-methods
class HelperDishDevice(HelperDishLNDevice):
    """A device exposing commands and attributes of the Dish device."""

    def init_device(self):
        super().init_device()
        self._configured_band = Band.NONE
        self._achieved_pointing = [
            self.get_timestamp_in_tai(),
            179.880204193508,
            31.877024524259,
        ]
        self._state_duration_info = []
        self._program_track_table = []
        self._program_track_table_lock = threading.Lock()
        self._scan_id = ""

    class InitCommand(SKABaseDevice.InitCommand):
        """A class for the HelperDishDevice's init_device() command."""

        def do(self) -> Tuple[ResultCode, str]:
            """
            Stateless hook for device initialisation.
            :return: ResultCode and message
            """
            super().do()
            self._device.set_change_event("configuredBand", True, False)
            self._device.set_change_event("achievedPointing", True, False)
            self._device.set_change_event("pointingState", True, False)
            self._device.set_change_event("dishMode", True, False)

            return (ResultCode.OK, "")

    configuredBand = attribute(dtype=Band, access=AttrWriteType.READ)
    achievedPointing = attribute(
        dtype=(float,), access=AttrWriteType.READ, max_dim_x=3
    )
    offset = attribute(dtype=str, access=AttrWriteType.READ)
    programTrackTable = attribute(
        dtype=(float,),
        access=AttrWriteType.READ_WRITE,
        max_dim_x=150,
    )
    scanID = attribute(dtype=DevString, access=AttrWriteType.READ_WRITE)

    def read_scanID(self) -> str:
        """
        This method reads the scanID attribute of a dish.
        :rtype: str
        """
        return self._scan_id

    def write_scanID(self, value: str) -> None:
        """
        This method writes scanID attribute of dish.
        :param value: scan_id as given is the json
        :value dtype: str
        :rtype: None
        """
        self._scan_id = value

    @attribute(dtype=int, access=AttrWriteType.READ)
    def kValue(self) -> int:
        """
        This attribute is used for storing dish kvalue
        into tango DB.Made this attribute memorized so that when device
        restart then previous set kvalue will be used validation.
        :return: kValue
        """
        return self._kvalue

    def is_SetKValue_allowed(self) -> bool:
        """
        This method checks if the SetKValue Command is allowed in current
        State.
        :rtype: bool
        :return: boolean value if kValue is set or not
        """
        return True

    @command(
        dtype_in="DevLong",
        dtype_out="DevVarLongStringArray",
        doc_out="(ReturnType, 'informational message')",
    )
    def SetKValue(self, kvalue: int) -> Tuple[List[ResultCode], List[str]]:
        """
        This command invokes SetKValue command on  Dish Master.

        :param kvalue: k value between range 1-2222.
        :return: ResultCode and meeage
        :kvalue dtype: int
        :rtype: Tuple[List[ResultCode], List[str]]
        """
        if self.defective_params["enabled"]:
            return [ResultCode.FAILED], [
                self.defective_params["error_message"]
            ]
        self._kvalue = kvalue
        return ([ResultCode.OK], [""])

    def read_configuredBand(self) -> Band:
        """
        This method reads the configuredBand of dish.
        :return: configure band for dishes
        :rtype: Band
        """
        return self._configured_band

    def read_offset(self) -> str:
        """
        This method reads the offset of dishes.
        :return: offset for dishes
        :rtype: str
        """
        return json.dumps(self._offset)

    def read_programTrackTable(self) -> list:
        """
        This method reads the programTrackTable attribute of a dish.
        :return: programTrackTable for dishes
        :rtype: list
        """
        return self._program_track_table

    def write_programTrackTable(self, value: list) -> None:
        """
        This method writes the programTrackTable attribute of dish.
        :param value: 50 entries of timestamp, azimuth and elevation
        values of the desired pointing of dishes.
        Example: programTrackTable = [
        (timestamp1, azimuth1, elevation1),
        (timestamp2, azimuth2, elevation2),
        (timestamp3, azimuth3, elevation3),]
        :value dtype: list
        :rtype: None
        """
        with self._program_track_table_lock:
            self._program_track_table = value
            self.logger.info(
                "The programTrackTable attribute value: %s",
                self._program_track_table,
            )
            self.set_achieved_pointing()

    def read_achievedPointing(self) -> np.ndarray:
        """
        This method reads the achievedPointing of dishes.
        :return: achievedPointing of dishes
        :rtype: str
        """
        return np.array(self._achieved_pointing)

    @command(
        dtype_in=int,
        doc_in="Band to assign",
    )
    def SetDirectConfiguredBand(self, argin: Band) -> None:
        """
        Trigger a ConfiguredBand change
        """
        value = Band(argin)
        if self._configured_band != value:
            self._configured_band = Band(argin)
            self.push_change_event("configuredBand", self._configured_band)
            self.logger.info(
                "Dish configuredBand %s event is pushed", self._configured_band
            )

    @command(
        dtype_in=str,
        doc_in="Set Pointing State Duration",
    )
    def AddTransition(self, state_duration_info: str) -> None:
        """This command will set duration for pointing state such that when
        respective command for pointing state is triggered then it change
        pointing state after provided duration
        """
        self.logger.info(
            "Adding pointing state transitions for Dish device: %s",
            state_duration_info,
        )
        self._state_duration_info = json.loads(state_duration_info)

    @command(
        doc_in="Reset Pointing State Duration",
    )
    def ResetTransitions(self) -> None:
        """This command will reset PointingState duration which is set"""
        self.logger.info("Resetting Pointing State Duration")
        self._state_duration_info = []

    def set_configured_band(self, configured_band: Band) -> None:
        """
        This method set the Configured Band
        """
        self._configured_band = configured_band
        self.push_change_event("configuredBand", self._configured_band)
        self.logger.info("Configured Band: %s", self._configured_band)

    def update_command_info(
        self, command_name: str = "", command_input: str | bool | None = None
    ) -> None:
        """This method updates the commandCallInfo attribute,
        with the respective command information.

        Args:
            command_name (str): command name
            command_input(str or bool): Input argin for command
        """
        self._command_info = (command_name, str(command_input))
        self._command_call_info.append(self._command_info)
        self.logger.info(
            "Recorded command_call_info list for %s is %s",
            self.dev_name,
            self._command_call_info,
        )
        self.push_change_event("commandCallInfo", self._command_call_info)
        self.logger.info("CommandCallInfo updates are pushed")

    def set_achieved_pointing(self) -> None:
        """Sets the achieved pointing for dish."""
        try:
            self._achieved_pointing = self._program_track_table[0:3]
            self.logger.info(
                "The achieved pointing value is: %s",
                self._achieved_pointing,
            )
            self.push_change_event("achievedPointing", self._achieved_pointing)
        except (ValueError, TypeError, KeyError) as exp:
            self.logger.exception(
                "Exception occurred while pushing achieved pointing event: %s",
                exp,
            )

    @command(
        dtype_out="DevVarLongStringArray",
        doc_out="(ReturnType, 'informational message')",
    )
    def SetOperateMode(self) -> Tuple[List[ResultCode], List[str]]:
        """
        This method invokes SetOperateMode command on  Dish Master
        :return: ResultCode and message
        :rtype: tuple
        """
        command_id = f"{time.time()}_SetOperateMode"
        self.logger.info(
            "Instructed Dish simulator to invoke SetOperateMode command"
        )
        self.update_command_info(SET_OPERATE_MODE, "")
        if self.defective_params["enabled"]:
            return self.induce_fault("SetOperateMode", command_id)

        # Set the device state
        if self.dev_state() != DevState.ON:
            self.set_state(DevState.ON)
            self.push_change_event("State", self.dev_state())
        # Set the pointing state
        if self._pointing_state != PointingState.READY:
            self._pointing_state = PointingState.READY
            self.push_change_event("pointingState", self._pointing_state)

        # Set the Dish Mode
        self.set_dish_mode(DishMode.OPERATE)
        self.push_command_result(
            ResultCode.OK, "SetOperateMode", command_id=command_id
        )
        self.logger.info("SetOperateMode command completed.")
        return (
            [ResultCode.QUEUED],
            [command_id],
        )

    @command(
        dtype_out="DevVarLongStringArray",
        doc_out="(ReturnType, 'informational message')",
    )
    def AbortCommands(self) -> Tuple[List[ResultCode], List[str]]:
        """
        This method invokes AbortCommands command on  Dish Master
        :return: ResultCode and message
        :rtype: tuple
        """
        command_id = f"{time.time()}_AbortCommands"
        self.logger.info(
            "Instructed Dish simulator to invoke AbortCommands command"
        )
        self.update_command_info(ABORT_COMMANDS, "")

        if self.defective_params["enabled"]:
            return self.induce_fault("AbortCommands", command_id)
        self.logger.info("Abort Completed")
        # Dish Mode Not Applicable.
        return (
            [ResultCode.OK],
            [command_id],
        )

    def is_TrackLoadStaticOff_allowed(self) -> bool:
        """
        This method checks if the TrackLoadStaticOff command is allowed in
        current State.
        :return: ``True`` if the command is allowed
        :rtype: bool
        :raises CommandNotAllowed: command is not allowed
        """
        if self.defective_params["enabled"]:
            if (
                self.defective_params["fault_type"]
                == FaultType.COMMAND_NOT_ALLOWED_BEFORE_QUEUING
            ):
                self.logger.info(
                    "Device is defective, cannot process command."
                )
                raise CommandNotAllowed(self.defective_params["error_message"])
        self.logger.info("TrackLoadStaticOff Command is allowed")
        return True

    @command(
        dtype_in=("DevVarFloatArray"),
        dtype_out="DevVarLongStringArray",
        doc_out="(ReturnType, 'informational message')",
    )
    def TrackLoadStaticOff(
        self, argin: List[float]
    ) -> Tuple[List[ResultCode], List[str]]:
        """
        This method invokes TrackLoadStaticOff command on Dish Master.

        :param argin: A list containing scan_id/ time, cross elevation and
            elevation offsets.
        :argin dtype: List(float)
        :return: ResultCode and message
        :rtype: Tuple[List[ResultCode], List[str]]
        """
        self.logger.info(
            "Instructed Dish simulator to invoke TrackLoadStaticOff command"
        )

        # Will be uncommented as a part of SAH-1530
        # command_id = f"{time.time()}-TrackLoadStaticOff"

        # Set offsets.
        command_id = f"{time.time()}_TrackLoadStaticOff"
        cross_elevation = argin[0]
        elevation = argin[1]
        self.set_offset(cross_elevation, elevation)
        if self.defective_params[
            "enabled"
        ]:  # Temporary change to set status as failed.
            thread = threading.Timer(
                self._delay,
                function=self.push_command_result,
                args=[ResultCode.FAILED, "TrackLoadStaticOff"],
                kwargs={
                    "message": "Failed to execute TrackLoadStaticOff",
                    "command_id": command_id,
                },
            )
        else:
            thread = threading.Timer(
                self._delay,
                function=self.push_command_result,
                args=[ResultCode.OK, "TrackLoadStaticOff"],
                kwargs={"command_id": command_id},
            )
        thread.start()
        self.logger.info("Invocation of TrackLoadStaticOff command completed.")
        return [ResultCode.QUEUED], [command_id]

    def is_ConfigureBand1_allowed(self) -> bool:
        """
        This method checks if the ConfigureBand1 command is allowed in current
        State.
        :return: ``True`` if the command is allowed
        :rtype: bool
        :raises CommandNotAllowed: command is not allowed
        """
        if self.defective_params["enabled"]:
            if (
                self.defective_params["fault_type"]
                == FaultType.COMMAND_NOT_ALLOWED_BEFORE_QUEUING
            ):
                self.logger.info(
                    "Device is defective, cannot process command."
                )
                raise CommandNotAllowed(self.defective_params["error_message"])
        self.logger.info("ConfigureBand1 Command is allowed")
        return True

    @command(
        dtype_in=bool,
        dtype_out="DevVarLongStringArray",
        doc_out="(ReturnType, 'informational message')",
    )
    def ConfigureBand1(
        self, argin: bool
    ) -> Tuple[List[ResultCode], List[str]]:
        """
        This method invokes ConfigureBand1 command on Dish Master
        :param argin: The argin is a boolean value,
        if it is set true it invoke ConfigureBand1 command.
        :argin dtype: bool
        :return: ResultCode and message
        :rtype: tuple
        """
        command_id = f"{time.time()}_ConfigureBand1"
        self.logger.info("Processing ConfigureBand1 Command")
        # to record the command data
        self.update_command_info(CONFIGURE_BAND_1, argin)
        if self.defective_params["enabled"]:
            return self.induce_fault("ConfigureBand1", command_id)

        # Set the Dish Mode
        current_dish_mode = self._dish_mode
        self.set_dish_mode(DishMode.CONFIG)
        thread = threading.Thread(
            target=self.set_dish_mode,
            args=[current_dish_mode],
        )
        thread.start()
        # Set dish configured band
        self.set_configured_band(Band.B1)
        self.push_command_result(
            ResultCode.OK, "ConfigureBand1", command_id=command_id
        )
        self.logger.info("ConfigureBand1 command completed.")
        return [ResultCode.QUEUED], [command_id]

    def is_ConfigureBand2_allowed(self) -> bool:
        """
        This method checks if the ConfigureBand2 Command is allowed in current
        State.
        :return: ``True`` if the command is allowed
        :rtype: bool
        :raises CommandNotAllowed: command is not allowed
        """
        if self.defective_params["enabled"]:
            if (
                self.defective_params["fault_type"]
                == FaultType.COMMAND_NOT_ALLOWED_BEFORE_QUEUING
            ):
                self.logger.info(
                    "Device is defective, cannot process command."
                )
                raise CommandNotAllowed(self.defective_params["error_message"])

        self.logger.info("ConfigureBand2 Command is allowed")
        return True

    @command(
        dtype_in=bool,
        dtype_out="DevVarLongStringArray",
        doc_out="(ReturnType, 'informational message')",
    )
    def ConfigureBand2(
        self, argin: bool
    ) -> Tuple[List[ResultCode], List[str]]:
        """
        This method invokes ConfigureBand2 command on Dish Master
        :param argin: The argin is a boolean value,
        if it is set true it invoke ConfigureBand2 command.
        :argin dtype: bool
        :return: ResultCode and message
        :rtype: tuple
        """
        command_id = f"{time.time()}_ConfigureBand2"
        self.logger.info("Current band - %s", self._configured_band)

        # Below changes will be un-commented in SAH-1530
        # if self._configured_band == Band.B2:
        #     self.push_command_result(
        #         ResultCode.REJECTED,
        #         "ConfigureBand2",
        #         exception="Already in band 2",
        #     )
        #     return ([ResultCode.REJECTED], ["Already in band 2"])

        # to record the command data
        self.update_command_info(CONFIGURE_BAND_2, argin)
        if self.defective_params["enabled"]:
            return self.induce_fault("ConfigureBand2", command_id)

        # Set the Dish Mode
        current_dish_mode = self._dish_mode
        self.set_dish_mode(DishMode.CONFIG)
        thread = threading.Thread(
            target=self.set_dish_mode,
            args=[current_dish_mode],
        )
        thread.start()
        # Set dish configured band
        self.set_configured_band(Band.B2)
        self.push_command_result(
            ResultCode.OK, "ConfigureBand2", command_id=command_id
        )
        self.logger.info("ConfigureBand2 command completed.")
        return [ResultCode.QUEUED], [command_id]

    def is_ConfigureBand3_allowed(self) -> bool:
        """
        This method checks if the ConfigureBand3 Command is allowed in current
        State.
        :return: ``True`` if the command is allowed
        :rtype:bool
        :raises CommandNotAllowed: command is not allowed
        """
        if self.defective_params["enabled"]:
            if (
                self.defective_params["fault_type"]
                == FaultType.COMMAND_NOT_ALLOWED_BEFORE_QUEUING
            ):
                self.logger.info(
                    "Device is defective, cannot process command."
                )
                raise CommandNotAllowed(self.defective_params["error_message"])
        self.logger.info("ConfigureBand3 Command is allowed")
        return True

    @command(
        dtype_in=bool,
        dtype_out="DevVarLongStringArray",
        doc_out="(ReturnType, 'informational message')",
    )
    def ConfigureBand3(
        self, argin: bool
    ) -> Tuple[List[ResultCode], List[str]]:
        """
        This method invokes ConfigureBand3 command on  Dish Master
        :return: ResultCode and message
        """
        command_id = f"{time.time()}_ConfigureBand3"

        self.logger.info("Processing ConfigureBand3 Command")

        if self.defective_params["enabled"]:
            return self.induce_fault("ConfigureBand3", command_id)

        # Set dish mode
        self.set_dish_mode(DishMode.CONFIG)
        # Set dish configured band
        self.set_configured_band(Band.B3)
        self.push_command_result(
            ResultCode.OK, "ConfigureBand3", command_id=command_id
        )
        self.logger.info("ConfigureBand3 command completed.")
        return [ResultCode.QUEUED], [command_id]

    def is_ConfigureBand4_allowed(self) -> bool:
        """
        This method checks if the ConfigureBand4 Command is allowed in current
        State.
        :rtype: bool
        :return: ``True`` if the command is allowed
        :raises CommandNotAllowed: command is not allowed
        """
        if self.defective_params["enabled"]:
            if (
                self.defective_params["fault_type"]
                == FaultType.COMMAND_NOT_ALLOWED_BEFORE_QUEUING
            ):
                self.logger.info(
                    "Device is defective, cannot process command."
                )
                raise CommandNotAllowed(self.defective_params["error_message"])
        self.logger.info("ConfigureBand4 Command is allowed")
        return True

    @command(
        dtype_in=bool,
        dtype_out="DevVarLongStringArray",
        doc_out="(ReturnType, 'informational message')",
    )
    def ConfigureBand4(
        self, argin: bool
    ) -> Tuple[List[ResultCode], List[str]]:
        """
        This method invokes ConfigureBand4 command on Dish Master
        :return: ResultCode and message
        """
        command_id = f"{time.time()}_ConfigureBand4"
        self.logger.info("Processing ConfigureBand4 Command")

        if self.defective_params["enabled"]:
            return self.induce_fault("ConfigureBand4", command_id)

        # Set dish mode
        self.set_dish_mode(DishMode.CONFIG)
        # Set dish configured band
        self.set_configured_band(Band.B4)
        self.push_command_result(
            ResultCode.OK, "ConfigureBand4", command_id=command_id
        )
        self.logger.info("ConfigureBand4 command completed.")
        return [ResultCode.QUEUED], [command_id]

    def is_ConfigureBand5a_allowed(self) -> bool:
        """
        This method checks if the ConfigureBand5a Command is allowed in current
        State.
        :rtype:bool
        :return: ``True`` if the command is allowed
        :raises CommandNotAllowed: command is not allowed
        """
        if self.defective_params["enabled"]:
            if (
                self.defective_params["fault_type"]
                == FaultType.COMMAND_NOT_ALLOWED_BEFORE_QUEUING
            ):
                self.logger.info(
                    "Device is defective, cannot process command."
                )
                raise CommandNotAllowed(self.defective_params["error_message"])
        self.logger.info("ConfigureBand5a Command is allowed")
        return True

    @command(
        dtype_in=bool,
        dtype_out="DevVarLongStringArray",
        doc_out="(ReturnType, 'informational message')",
    )
    def ConfigureBand5a(
        self, argin: bool
    ) -> Tuple[List[ResultCode], List[str]]:
        """
        This method invokes ConfigureBand5a command on Dish Master
        :return: ResultCode and message
        """
        command_id = f"{time.time()}_ConfigureBand5a"
        self.logger.info("Processing ConfigureBand5a Command")

        if self.defective_params["enabled"]:
            return self.induce_fault("ConfigureBand5a", command_id)
        # Set dish mode
        self.set_dish_mode(DishMode.CONFIG)
        # Set dish configured band
        self.set_configured_band(Band.B5a)
        self.push_command_result(
            ResultCode.OK, "ConfigureBand5a", command_id=command_id
        )
        self.logger.info("ConfigureBand5a command completed.")
        return [ResultCode.QUEUED], [command_id]

    def is_ConfigureBand5b_allowed(self) -> bool:
        """
        This method checks if the ConfigureBand5b Command is allowed in current
        State.
        :return: ``True`` if the command is allowed
        :rtype:bool
        :raises CommandNotAllowed: command is not allowed
        """
        if self.defective_params["enabled"]:
            if (
                self.defective_params["fault_type"]
                == FaultType.COMMAND_NOT_ALLOWED_BEFORE_QUEUING
            ):
                self.logger.info(
                    "Device is defective, cannot process command."
                )
                raise CommandNotAllowed(self.defective_params["error_message"])
        self.logger.info("ConfigureBand5b Command is allowed")
        return True

    @command(
        dtype_in=bool,
        dtype_out="DevVarLongStringArray",
        doc_out="(ReturnType, 'informational message')",
    )
    def ConfigureBand5b(
        self, argin: bool
    ) -> Tuple[List[ResultCode], List[str]]:
        """
        This method invokes ConfigureBand5b command on Dish Master
        :return: ResultCode and message
        """
        command_id = f"{time.time()}_ConfigureBand5b"

        self.logger.info("Processing ConfigureBand5b Command")

        if self.defective_params["enabled"]:
            return self.induce_fault("ConfigureBand5b", command_id)
        # Set dish mode
        self.set_dish_mode(DishMode.CONFIG)
        # Set dish configured band
        self.set_configured_band(Band.B5b)
        self.push_command_result(
            ResultCode.OK, "ConfigureBand5b", command_id=command_id
        )
        self.logger.info("ConfigureBand5b command completed.")
        return [ResultCode.QUEUED], [command_id]

    # Below changes will be un-commented in SAH-1530

    # @command(
    #     dtype_out="DevVarLongStringArray",
    #     doc_out="(ReturnType, 'informational message')",
    # )
    # def Track(self) -> Tuple[List[ResultCode], List[str]]:
    #     """
    #     This method invokes Track command on  Dish Master
    #     :return: ResultCode and message
    #     :rtype: tuple
    #     """
    #     command_id = f"{time.time()}-Track"
    #     self.logger.info("Instructed Dish simulator to invoke Track command")
    #     self.update_command_info(TRACK, "")
    #     if self.defective_params["enabled"]:
    #         return self.induce_fault("Track")

    #     thread = threading.Thread(
    #         target=self.update_lrcr, args=["Track", command_id]
    #     )
    #     thread.start()

    #     return ([ResultCode.QUEUED], [command_id])

    # TODO: Enable below commands when Dish Leaf Node implements them.
    # def is_Slew_allowed(self) -> bool:
    #     """
    #     This method checks if the Slew command is allowed in current State.
    #     :rtype:bool
    #     """
    #     if self.defective_params["enabled"]:
    #         if (
    #             self.defective_params["fault_type"]
    #             == FaultType.COMMAND_NOT_ALLOWED
    #         ):
    #             self.logger.info(
    #                 "Device is defective, cannot process command."
    #             )
    #             raise CommandNotAllowed(
    #               self.defective_params["error_message"]
    #             )
    #     self.logger.info("Slew Command is allowed")
    #     return True

    # @command(
    #     dtype_in=("DevVoid"),
    #     dtype_out="DevVarLongStringArray",
    #     doc_out="(ReturnType, 'informational message')",
    # )
    # def Slew(self) -> Tuple[List[ResultCode], List[str]]:
    #     """
    #     This method invokes Slew command on Dish Master
    #     """
    #     self.logger.info("Processing Slew Command")
    #     # to record the command data
    #     self.update_command_info(SLEW)
    #     if self.defective_params["enabled"]:
    #         return self.induce_fault("Slew")

    #     if self._pointing_state != PointingState.SLEW:
    #         self._pointing_state = PointingState.SLEW
    #         self.push_change_event("pointingState", self._pointing_state)
    #     self.logger.info("Slew command completed.")
    #     return ([ResultCode.OK], [""])

    # @command(
    #     dtype_in=("DevVoid"),
    #     dtype_out="DevVarLongStringArray",
    #     doc_out="(ReturnType, 'informational message')",
    # )
    # def StartCapture(self) -> Tuple[List[ResultCode], List[str]]:
    #     """
    #     This method invokes StartCapture command on Dish Master
    #     """
    #     # TBD: Dish mode changedoc_out="(ReturnType, 'DevVoid')",
    #     return ([ResultCode.OK], [""])

    # @command(
    #     dtype_in=("DevVoid"),
    #     dtype_out="DevVarLongStringArray",
    #     doc_out="(ReturnType, 'informational message')",
    # )
    # def SetMaintenanceMode(self) -> Tuple[List[ResultCode], List[str]]:
    #     """
    #     This method sets the Maintainance Mode for the dish
    #     """
    #     # TBD: Dish mode change
    #     return ([ResultCode.OK], [""])

    def is_Scan_allowed(self) -> Union[bool, CommandNotAllowed]:
        """
        This method checks if the Scan Command is allowed in current State.
        :return: ``True`` if the command is allowed
        :rtype: Union[bool,CommandNotAllowed]
        :raises CommandNotAllowed: command is not allowed
        """
        if self.defective_params["enabled"]:
            if (
                self.defective_params["fault_type"]
                == FaultType.COMMAND_NOT_ALLOWED_BEFORE_QUEUING
            ):
                self.logger.info(
                    "Device is defective, cannot process command."
                )
                raise CommandNotAllowed(self.defective_params["error_message"])
        self.logger.info("Scan Command is allowed")
        return True

    @command(
        dtype_in="DevString",
        dtype_out="DevVarLongStringArray",
        doc_out="(ReturnType, 'informational message')",
    )
    def Scan(self, argin: str) -> Tuple[List[ResultCode], List[str]]:
        """
        This method sets scanID attribute of Dish Master.
        :return: Tuple[List[ResultCode], List[str]]
        """
        command_id = f"{time.time()}_Scan"
        self.logger.info("Processing Scan Command")
        # to record the command data
        self.update_command_info(SCAN, argin)
        if self.defective_params["enabled"]:
            return self.induce_fault("Scan", command_id)
        self._scan_id = argin
        self.push_command_result(ResultCode.OK, "Scan", command_id=command_id)
        return [ResultCode.QUEUED], [command_id]

    def is_EndScan_allowed(self) -> Union[bool, CommandNotAllowed]:
        """
        This method checks if the EndScan Command is allowed in current State.
        :rtype:bool
        :raises CommandNotAllowed: command is not allowed
        :rtype: Union[bool,CommandNotAllowed]
        """
        if self.defective_params["enabled"]:
            if (
                self.defective_params["fault_type"]
                == FaultType.COMMAND_NOT_ALLOWED_BEFORE_QUEUING
            ):
                self.logger.info(
                    "Device is defective, cannot process command."
                )
                raise CommandNotAllowed(self.defective_params["error_message"])
        self.logger.info("EndScan Command is allowed")
        return True

    @command(
        dtype_in="DevVoid",
        dtype_out="DevVarLongStringArray",
        doc_out="(ReturnType, 'informational message')",
    )
    def EndScan(self) -> Tuple[List[ResultCode], List[str]]:
        """
        This method clears the scanID attribute of Dish Master
        :return: ResultCode and message
        :rtype: Tuple[List[ResultCode], List[str]]
        """
        command_id = f"{time.time()}_EndScan"
        # to record the command data
        self.update_command_info(END_SCAN)
        if self.defective_params["enabled"]:
            return self.induce_fault("EndScan", command_id)
        self._scan_id = ""
        return (
            [ResultCode.QUEUED],
            [command_id],
        )

    def get_timestamp_in_tai(self):
        """Method to get timestamp in TAI format with SKA epoch"""
        SKA_EPOCH = "1999-12-31T23:59:28Z"
        return (
            Time(datetime.today(), scale="utc").unix_tai
            - Time(SKA_EPOCH, scale="utc").unix_tai
        )

    # TODO: Enable below commands when Dish Leaf Node implements them.
    # def is_Reset_allowed(self) -> bool:
    #     """
    #     This method checks if the Reset command is allowed in current State.
    #     :rtype:bool
    #     """
    #     if self.defective_params["enabled"]:
    #         if (
    #             self.defective_params["fault_type"]
    #             == FaultType.COMMAND_NOT_ALLOWED
    #         ):
    #             self.logger.info(
    #                 "Device is defective, cannot process command."
    #             )
    #             raise CommandNotAllowed(
    #               self.defective_params["error_message"]
    #             )
    #     self.logger.info("Reset Command is allowed")
    #     return True

    # @command(
    #     dtype_out="DevVarLongStringArray",
    #     doc_out="(ReturnType, 'informational message')",
    # )
    # def Reset(self) -> Tuple[List[ResultCode], List[str]]:
    #     """
    #     This method invokes Reset command on Dish Master
    #     :rtype:tuple
    #     """
    #     self.logger.info("Processing Reset Command")
    #     # to record the command data
    #     self.update_command_info(RESET)
    #     if self.defective_params["enabled"]:
    #         return self.induce_fault("Reset")

    #         # TBD: Add your dish mode change logic here if required
    #     self.logger.info("Reset command completed.")
    #     return ([ResultCode.OK], [""])


# ----------
# Run server
# ----------


def main(args=None, **kwargs):
    """
    Runs the HelperDishDevice Tango device.
    :param args: Arguments internal to TANGO

    :param kwargs: Arguments internal to TANGO

    :return: integer. Exit code of the run method.
    """
    return run((HelperDishDevice,), args=args, **kwargs)


if __name__ == "__main__":
    main()<|MERGE_RESOLUTION|>--- conflicted
+++ resolved
@@ -9,11 +9,8 @@
 from typing import List, Tuple, Union
 
 import numpy as np
-<<<<<<< HEAD
 import tango
 from astropy.time import Time
-=======
->>>>>>> 60d1c442
 from ska_tango_base.base.base_device import SKABaseDevice
 from ska_tango_base.commands import ResultCode
 from tango import AttrWriteType, DevState, DevString
