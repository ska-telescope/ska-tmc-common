# pylint: disable=C0302
"""
This module implements the Helper Dish Device for testing an integrated TMC
"""
import json
import threading
import time
from typing import List, Tuple

import numpy as np
import tango
from ska_tango_base.base.base_device import SKABaseDevice
from ska_tango_base.commands import ResultCode
from tango import AttrWriteType, DevEnum, DevState
from tango.server import attribute, command, run

from ska_tmc_common import CommandNotAllowed, FaultType
from ska_tmc_common.enum import Band, DishMode, PointingState
from ska_tmc_common.test_helpers.constants import (  # CONFIGURE,
    ABORT_COMMANDS,
    CONFIGURE_BAND_1,
    CONFIGURE_BAND_2,
    END_SCAN,
    SCAN,
    SET_OPERATE_MODE,
    SET_STANDBY_FP_MODE,
    SET_STANDBY_LP_MODE,
    SET_STOW_MODE,
    TRACK,
    TRACK_STOP,
)
from ska_tmc_common.test_helpers.helper_dish_ln_device import (
    HelperDishLNDevice,
)


# pylint: disable=attribute-defined-outside-init,invalid-name
# pylint: disable=unused-argument,too-many-public-methods
class HelperDishDevice(HelperDishLNDevice):
    """A device exposing commands and attributes of the Dish device."""

    def init_device(self):
        super().init_device()
        self._pointing_state = PointingState.NONE
        self._configured_band = Band.NONE
        self._dish_mode = DishMode.STANDBY_LP
        self._achieved_pointing = []
        self._state_duration_info = []
        self._program_track_table = []
<<<<<<< HEAD
        self._scan_id = ""
=======
        self._program_track_table_lock = threading.Lock()
>>>>>>> 9fe74995

    class InitCommand(SKABaseDevice.InitCommand):
        """A class for the HelperDishDevice's init_device() command."""

        def do(self) -> Tuple[ResultCode, str]:
            """
            Stateless hook for device initialisation.
            :return: ResultCode and message
            """
            super().do()
            self._device.set_change_event("pointingState", True, False)
            self._device.set_change_event("dishMode", True, False)
            self._device.set_change_event("configuredBand", True, False)
            self._device.set_change_event("achievedPointing", True, False)
            return (ResultCode.OK, "")

    pointingState = attribute(dtype=PointingState, access=AttrWriteType.READ)
    configuredBand = attribute(dtype=Band, access=AttrWriteType.READ)
    achievedPointing = attribute(
        dtype=(float,), access=AttrWriteType.READ, max_dim_x=3
    )
    dishMode = attribute(dtype=DishMode, access=AttrWriteType.READ)
    offset = attribute(dtype=str, access=AttrWriteType.READ)
    programTrackTable = attribute(
        dtype=(float,),
        access=AttrWriteType.READ_WRITE,
        max_dim_x=150,
    )
    scanID = attribute(dtype=str, access=AttrWriteType.READ_WRITE)

    def read_scanID(self) -> str:
        """
        This method reads the scanID attribute of a dish.
        :rtype: str
        """
        return self._scan_id

    def write_scanID(self, value: str) -> None:
        """
        This method writes scanID attribute of dish.
        :param value: scan_id as given is the json
        :value dtype: str
        :rtype: None
        """
        self._scan_id = value

    @attribute(dtype=int, access=AttrWriteType.READ)
    def kValue(self) -> int:
        """
        This attribute is used for storing dish kvalue
        into tango DB.Made this attribute memorized so that when device
        restart then previous set kvalue will be used validation.
        :return: kValue
        """
        return self._kvalue

    def is_SetKValue_allowed(self) -> bool:
        """
        This method checks if the SetKValue Command is allowed in current
        State.
        :rtype: bool
        :return: boolean value if kValue is set or not
        """
        return True

    @command(
        dtype_in="DevLong",
        dtype_out="DevVarLongStringArray",
        doc_out="(ReturnType, 'informational message')",
    )
    def SetKValue(self, kvalue: int) -> Tuple[List[ResultCode], List[str]]:
        """
        This command invokes SetKValue command on  Dish Master.

        :param kvalue: k value between range 1-2222.
        :return: ResultCode and meeage
        :kvalue dtype: int
        :rtype: Tuple[List[ResultCode], List[str]]
        """
        if self.defective_params["enabled"]:
            return [ResultCode.FAILED], [
                self.defective_params["error_message"]
            ]
        self._kvalue = kvalue
        return ([ResultCode.OK], [""])

    def read_pointingState(self) -> PointingState:
        """
        This method reads the pointingState of dishes.
        :return: pointingState of dishes
        :rtype: PointingState
        """
        return self._pointing_state

    def read_configuredBand(self) -> Band:
        """
        This method reads the configuredBand of dish.
        :return: configure band for dishes
        :rtype: Band
        """
        return self._configured_band

    def read_offset(self) -> str:
        """
        This method reads the offset of dishes.
        :return: offset for dishes
        :rtype: str
        """
        return json.dumps(self._offset)

    def read_programTrackTable(self) -> list:
        """
        This method reads the programTrackTable attribute of a dish.
        :return: programTrackTable for dishes
        :rtype: list
        """
        return self._program_track_table

    def write_programTrackTable(self, value: list) -> None:
        """
        This method writes the programTrackTable attribute of dish.
        :param value: 50 entries of timestamp, azimuth and elevation
        values of the desired pointing of dishes.
        Example: programTrackTable = [
        (timestamp1, azimuth1, elevation1),
        (timestamp2, azimuth2, elevation2),
        (timestamp3, azimuth3, elevation3),]
        :value dtype: list
        :rtype: None
        """
        with self._program_track_table_lock:
            self._program_track_table = value
            self.logger.info(
                "The programTrackTable attribute value: %s",
                self._program_track_table,
            )
            self.set_achieved_pointing()

    def read_achievedPointing(self) -> np.ndarray:
        """
        This method reads the achievedPointing of dishes.
        :return: achievedPointing of dishes
        :rtype: str
        """
        return np.array(self._achieved_pointing)

    def read_dishMode(self) -> DishMode:
        """
        This method reads the DishMode of dishes.
        :return: DishMode of dishes
        :rtype: DishMode
        """
        return self._dish_mode

    @command(
        dtype_in=DevEnum,
        doc_in="Assign Dish Mode.",
    )
    def SetDirectDishMode(self, argin: DishMode) -> None:
        """
        Trigger a DishMode change
        """
        self.set_dish_mode(argin)

    @command(
        dtype_in=int,
        doc_in="Pointing state to assign",
    )
    def SetDirectPointingState(self, argin: PointingState) -> None:
        """
        Trigger a PointingState change
        """
        # import debugpy; debugpy.debug_this_thread()
        value = PointingState(argin)
        if self._pointing_state != value:
            self._pointing_state = PointingState(argin)
            self.push_change_event("pointingState", self._pointing_state)

    @command(
        dtype_in=int,
        doc_in="Band to assign",
    )
    def SetDirectConfiguredBand(self, argin: Band) -> None:
        """
        Trigger a ConfiguredBand change
        """
        value = Band(argin)
        if self._configured_band != value:
            self._configured_band = Band(argin)
            self.push_change_event("configuredBand", self._configured_band)
            self.logger.info(
                "Dish configuredBand %s event is pushed", self._configured_band
            )

    @command(
        dtype_in=str,
        doc_in="Set Pointing State Duration",
    )
    def AddTransition(self, state_duration_info: str) -> None:
        """This command will set duration for pointing state such that when
        respective command for pointing state is triggered then it change
        pointing state after provided duration
        """
        self.logger.info(
            "Adding pointing state transitions for Dish device: %s",
            state_duration_info,
        )
        self._state_duration_info = json.loads(state_duration_info)

    @command(
        doc_in="Reset Pointing State Duration",
    )
    def ResetTransitions(self) -> None:
        """This command will reset PointingState duration which is set"""
        self.logger.info("Resetting Pointing State Duration")
        self._state_duration_info = []

    def set_dish_mode(self, dishMode: DishMode) -> None:
        """
        This method set the Dish Mode
        """
        self._dish_mode = dishMode
        time.sleep(0.1)
        self.push_change_event("dishMode", self._dish_mode)

    def set_pointing_state(self, pointingState: PointingState) -> None:
        """
        This method set the Pointing State
        """
        self._pointing_state = pointingState
        self.push_change_event("pointingState", self._pointing_state)
        self.logger.info("Pointing State: %s", self._pointing_state)

    def set_configured_band(self, configured_band: Band) -> None:
        """
        This method set the Configured Band
        """
        self._configured_band = configured_band
        self.push_change_event("configuredBand", self._configured_band)
        self.logger.info("Configured Band: %s", self._configured_band)

    def update_dish_mode(
        self, value: DishMode, command_name: str = ""
    ) -> None:
        """Sets the dish mode back to original state.

        :param value: Dish Mode to update.
        :value dtype: DishMode
        :param command_name: Command name
        :command_name dtype: str

        :rtype: None
        """
        with tango.EnsureOmniThread():
            if command_name in self._command_delay_info:
                delay_value = self._command_delay_info[command_name]
            time.sleep(delay_value)
            self.logger.info(
                "Sleep %s for command %s ", delay_value, command_name
            )
        self.set_dish_mode(value)

    def update_pointing_state(
        self, value: PointingState, command_name: str
    ) -> None:
        """Sets the dish mode back to original state.

        :param value: Pointing state to update.
        :value dtype: PointingState
        :param command_name: Command name
        :command_name dtype: str

        :rtype: None
        """
        with tango.EnsureOmniThread():
            if command_name in self._command_delay_info:
                delay_value = self._command_delay_info[command_name]
                time.sleep(delay_value)
            self.logger.info(
                "Sleep %s for command %s ", delay_value, command_name
            )
        self.set_pointing_state(value)

    def update_command_info(
        self, command_name: str = "", command_input: str | bool | None = None
    ) -> None:
        """This method updates the commandCallInfo attribute,
        with the respective command information.

        Args:
            command_name (str): command name
            command_input(str or bool): Input argin for command
        """
        self.logger.info(
            "Recording the command data for DishMaster simulators"
        )

        self._command_info = (command_name, str(command_input))
        self._command_call_info.append(self._command_info)
        self.logger.info(
            "Recorded command_call_info list for DishMaster simulators \
            is %s",
            self._command_call_info,
        )
        self.push_change_event("commandCallInfo", self._command_call_info)
        self.logger.info("CommandCallInfo updates are pushed")

    def push_command_status(
        self,
        status,
        command_name: str,
        command_id=None,
    ) -> None:
        """Push long running command result event for given command.

        :params:

        result: The result code to be pushed as an event
        dtype: ResultCode

        command_name: The command name for which the event is being pushed
        dtype: str

        exception: Exception message to be pushed as an event
        dtype: str
        """
        if status == "COMPLETED":
            self.logger.info("Successfully processed %s command", command_name)
        elif status == "FAILED":
            self.logger.info(
                "Command %s failed, TaskStatus: %d", command_name, status
            )
        command_id = command_id or f"{time.time()}-{command_name}"
        command_status = (command_id, status)
        self.push_change_event("longRunningCommandStatus", command_status)

    def set_achieved_pointing(self) -> None:
        """Sets the achieved pointing for dish."""
        try:
            for index in range(0, len(self._program_track_table), 3):
                self._achieved_pointing = self._program_track_table[
                    index : index + 3  # noqa
                ]
                self.logger.info(
                    "The achieved pointing value is: %s",
                    self._achieved_pointing,
                )
                self.push_change_event(
                    "achievedPointing", self._achieved_pointing
                )
        except (ValueError, TypeError, KeyError) as exp:
            self.logger.exception(
                "Exception occurred while pushing achieved pointing event: %s",
                exp,
            )

    def _update_poiniting_state_in_sequence(self) -> None:
        """This method update pointing state in sequence as per
        state duration info
        """
        for poiniting_state, duration in self._state_duration_info:
            pointing_state_enum = PointingState[poiniting_state]
            self.logger.info(
                "Sleep %s sec for pointing state %s",
                duration,
                poiniting_state,
            )
            time.sleep(duration)
            with tango.EnsureOmniThread():
                self.set_pointing_state(pointing_state_enum)

    def _follow_state_duration(self):
        """This method will update pointing state as per state duration"""
        thread = threading.Thread(
            target=self._update_poiniting_state_in_sequence,
        )
        thread.start()

    def is_SetStandbyFPMode_allowed(self) -> bool:
        """
        This method checks if the is_SetStandbyFPMode_allowed Command is
        allowed in current
        State.
        :return: ``True`` if the command is allowed
        :rtype:bool
        :raises CommandNotAllowed: command is not allowed
        """
        if self.defective_params["enabled"]:
            if (
                self.defective_params["fault_type"]
                == FaultType.COMMAND_NOT_ALLOWED
            ):
                self.logger.info(
                    "Device is defective, cannot process command."
                )
                raise CommandNotAllowed(self.defective_params["error_message"])
        self.logger.info("SetStandbyFPMode Command is allowed")
        return True

    @command(
        dtype_out="DevVarLongStringArray",
        doc_out="(ReturnType, 'informational message')",
    )
    def SetStandbyFPMode(self) -> Tuple[List[ResultCode], List[str]]:
        """
        This method invokes SetStandbyFPMode command on  Dish Master
        :return: ResultCode and message
        :rtype: tuple
        """
        self.logger.info("Processing SetStandbyFPMode Command")
        self.update_command_info(SET_STANDBY_FP_MODE, "")
        if self.defective_params["enabled"]:
            return self.induce_fault("SetStandbyFPMode")
        if self.dev_state() != DevState.STANDBY:
            self.set_state(DevState.STANDBY)
            time.sleep(0.1)
            self.push_change_event("State", self.dev_state())

        # Set the Dish Mode
        self.set_dish_mode(DishMode.STANDBY_FP)
        self.push_command_result(ResultCode.OK, "SetStandbyFPMode")
        self.logger.info("SetStandbyFPMode command completed.")
        return ([ResultCode.OK], [""])

    @command(
        dtype_out="DevVarLongStringArray",
        doc_out="(ReturnType, 'informational message')",
    )
    def SetStandbyLPMode(self) -> Tuple[List[ResultCode], List[str]]:
        """
        This method invokes SetStandbyLPMode command on Dish Master
        :return: ResultCode and message
        :rtype: tuple
        """
        self.logger.info(
            "Instructed Dish simulator to invoke SetStandbyLPMode command"
        )
        self.update_command_info(SET_STANDBY_LP_MODE, "")
        if self.defective_params["enabled"]:
            return self.induce_fault("SetStandbyLPMode")
        # Set the device state
        if self.dev_state() != DevState.STANDBY:
            self.set_state(DevState.STANDBY)
            time.sleep(0.1)
            self.push_change_event("State", self.dev_state())
        # Set the Pointing state
        if self._pointing_state != PointingState.NONE:
            self._pointing_state = PointingState.NONE
            self.push_change_event("pointingState", self._pointing_state)

        # Set the Dish ModeLP
        self.set_dish_mode(DishMode.STANDBY_LP)
        self.push_command_result(ResultCode.OK, "SetStandbyLPMode")
        self.logger.info("SetStandbyLPMode command completed.")
        return ([ResultCode.OK], [""])

    @command(
        dtype_out="DevVarLongStringArray",
        doc_out="(ReturnType, 'informational message')",
    )
    def SetOperateMode(self) -> Tuple[List[ResultCode], List[str]]:
        """
        This method invokes SetOperateMode command on  Dish Master
        :return: ResultCode and message
        :rtype: tuple
        """
        self.logger.info(
            "Instructed Dish simulator to invoke SetOperateMode command"
        )
        self.update_command_info(SET_OPERATE_MODE, "")
        if self.defective_params["enabled"]:
            return self.induce_fault("SetOperateMode")

        # Set the device state
        if self.dev_state() != DevState.ON:
            self.set_state(DevState.ON)
            time.sleep(0.1)
            self.push_change_event("State", self.dev_state())
        # Set the pointing state
        if self._pointing_state != PointingState.READY:
            self._pointing_state = PointingState.READY
            self.push_change_event("pointingState", self._pointing_state)

        # Set the Dish Mode
        self.set_dish_mode(DishMode.OPERATE)
        self.push_command_result(ResultCode.OK, "SetOperateMode")
        self.logger.info("SetOperateMode command completed.")
        return ([ResultCode.OK], [""])

    @command(
        dtype_out="DevVarLongStringArray",
        doc_out="(ReturnType, 'informational message')",
    )
    def SetStowMode(self) -> Tuple[List[ResultCode], List[str]]:
        """
        This method invokes SetStowMode command on  Dish Master
        :return: ResultCode and message
        :rtype : tuple
        """
        self.logger.info(
            "Instructed Dish simulator to invoke SetStowMode command"
        )
        self.update_command_info(SET_STOW_MODE, "")
        if self.defective_params["enabled"]:
            return self.induce_fault("SetStowMode")

        # Set device state
        if self.dev_state() != DevState.DISABLE:
            self.set_state(DevState.DISABLE)
            time.sleep(0.1)
            self.push_change_event("State", self.dev_state())
        # Set Dish Mode
        self.set_dish_mode(DishMode.STOW)
        self.push_command_result(ResultCode.OK, "SetStowMode")
        self.logger.info("SetStowMode command completed.")
        return ([ResultCode.OK], [""])

    def is_Track_allowed(self) -> bool:
        """
        This method checks if the Track Command is allowed in current
        State.
        :return: ``True`` if the command is allowed
        :rtype: bool
        :raises CommandNotAllowed: command is not allowed
        """
        if self.defective_params["enabled"]:
            if (
                self.defective_params["fault_type"]
                == FaultType.COMMAND_NOT_ALLOWED
            ):
                self.logger.info(
                    "Device is defective, cannot process command."
                )
                raise CommandNotAllowed(self.defective_params["error_message"])
        self.logger.info(" Track Command is allowed")
        return True

    @command(
        dtype_out="DevVarLongStringArray",
        doc_out="(ReturnType, 'informational message')",
    )
    def Track(self) -> Tuple[List[ResultCode], List[str]]:
        """
        This method invokes Track command on  Dish Master
        :return: ResultCode and message
        :rtype: tuple
        """
        self.logger.info("Instructed Dish simulator to invoke Track command")
        self.update_command_info(TRACK, "")
        if self.defective_params["enabled"]:
            return self.induce_fault("Track")

        if self._pointing_state != PointingState.TRACK:
            if self._state_duration_info:
                self._follow_state_duration()
            else:
                self._pointing_state = PointingState.TRACK
                self.push_change_event("pointingState", self._pointing_state)

        # Set dish mode
        self.set_dish_mode(DishMode.OPERATE)
        self.push_command_result(ResultCode.OK, "Track")
        self.logger.info("Track command completed.")
        return ([ResultCode.OK], [""])

    def is_TrackStop_allowed(self) -> bool:
        """
        This method checks if the TrackStop Command is allowed in current
        State.
        :return: ``True`` if the command is allowed
        :rtype: bool
        :raises CommandNotAllowed: command is not allowed
        """
        if self.defective_params["enabled"]:
            if (
                self.defective_params["fault_type"]
                == FaultType.COMMAND_NOT_ALLOWED
            ):
                self.logger.info(
                    "Device is defective, cannot process command."
                )
                raise CommandNotAllowed(self.defective_params["error_message"])
        self.logger.info("TrackStop Command is allowed")
        return True

    @command(
        dtype_in="DevVoid",
        dtype_out="DevVarLongStringArray",
        doc_out="(ReturnType, 'informational message')",
    )
    def TrackStop(self) -> Tuple[List[ResultCode], List[str]]:
        """
        This method invokes TrackStop command on  Dish Master
        :return: ResultCode and message
        """
        self.logger.info(
            "Instructed Dish simulator to invoke TrackStop command"
        )
        self.update_command_info(TRACK_STOP, "")
        if self.defective_params["enabled"]:
            return self.induce_fault("TrackStop")

        if self._pointing_state != PointingState.READY:
            if self._state_duration_info:
                self._follow_state_duration()
            else:
                self._pointing_state = PointingState.READY
                self.push_change_event("pointingState", self._pointing_state)
                self.logger.info("Pointing State: %s", self._pointing_state)

        # Set dish mode
        self.set_dish_mode(DishMode.OPERATE)
        achieved_pointing_thread = threading.Timer(
            interval=self._delay,
            function=self.set_achieved_pointing,
        )
        achieved_pointing_thread.start()
        self.push_command_result(ResultCode.OK, "TrackStop")
        self.logger.info("TrackStop command completed.")
        return ([ResultCode.OK], [""])

    @command(
        dtype_out="DevVarLongStringArray",
        doc_out="(ReturnType, 'informational message')",
    )
    def AbortCommands(self) -> Tuple[List[ResultCode], List[str]]:
        """
        This method invokes AbortCommands command on  Dish Master
        :return: ResultCode and message
        :rtype: tuple
        """
        self.logger.info(
            "Instructed Dish simulator to invoke AbortCommands command"
        )
        self.update_command_info(ABORT_COMMANDS, "")

        if self.defective_params["enabled"]:
            return self.induce_fault("AbortCommands")
        self.logger.info("Abort Completed")
        # Dish Mode Not Applicable.
        return ([ResultCode.OK], [""])

    def is_TrackLoadStaticOff_allowed(self) -> bool:
        """
        This method checks if the TrackLoadStaticOff command is allowed in
        current State.
        :return: ``True`` if the command is allowed
        :rtype: bool
        :raises CommandNotAllowed: command is not allowed
        """
        if self.defective_params["enabled"]:
            if (
                self.defective_params["fault_type"]
                == FaultType.COMMAND_NOT_ALLOWED
            ):
                self.logger.info(
                    "Device is defective, cannot process command."
                )
                raise CommandNotAllowed(self.defective_params["error_message"])
        self.logger.info("TrackLoadStaticOff Command is allowed")
        return True

    @command(
        dtype_in=("DevVarFloatArray"),
        dtype_out="DevVarLongStringArray",
        doc_out="(ReturnType, 'informational message')",
    )
    def TrackLoadStaticOff(
        self, argin: List[float]
    ) -> Tuple[List[ResultCode], List[str]]:
        """
        This method invokes TrackLoadStaticOff command on Dish Master.

        :param argin: A list containing scan_id/ time, cross elevation and
            elevation offsets.
        :argin dtype: List(float)
        :return: ResultCode and message
        :rtype: Tuple[List[ResultCode], List[str]]
        """
        self.logger.info(
            "Instructed Dish simulator to invoke TrackLoadStaticOff command"
        )

        # Set offsets.
        cross_elevation = argin[0]
        elevation = argin[1]
        self.set_offset(cross_elevation, elevation)
        if self.defective_params[
            "enabled"
        ]:  # Temporary change to set status as failed.
            thread = threading.Timer(
                self._delay,
                function=self.push_command_status,
                args=["FAILED", "TrackLoadStaticOff"],
            )
        else:
            thread = threading.Timer(
                self._delay,
                function=self.push_command_status,
                args=["COMPLETED", "TrackLoadStaticOff"],
            )
        thread.start()
        self.logger.info("Invocation of TrackLoadStaticOff command completed.")
        return ([ResultCode.QUEUED], [""])

    def is_ConfigureBand1_allowed(self) -> bool:
        """
        This method checks if the ConfigureBand1 command is allowed in current
        State.
        :return: ``True`` if the command is allowed
        :rtype: bool
        :raises CommandNotAllowed: command is not allowed
        """
        if self.defective_params["enabled"]:
            if (
                self.defective_params["fault_type"]
                == FaultType.COMMAND_NOT_ALLOWED
            ):
                self.logger.info(
                    "Device is defective, cannot process command."
                )
                raise CommandNotAllowed(self.defective_params["error_message"])
        self.logger.info("ConfigureBand1 Command is allowed")
        return True

    @command(
        dtype_in=bool,
        dtype_out="DevVarLongStringArray",
        doc_out="(ReturnType, 'informational message')",
    )
    def ConfigureBand1(
        self, argin: bool
    ) -> Tuple[List[ResultCode], List[str]]:
        """
        This method invokes ConfigureBand1 command on Dish Master
        :param argin: The argin is a boolean value,
        if it is set true it invoke ConfigureBand1 command.
        :argin dtype: bool
        :return: ResultCode and message
        :rtype: tuple
        """
        self.logger.info("Processing ConfigureBand1 Command")
        # to record the command data
        self.update_command_info(CONFIGURE_BAND_1, argin)
        if self.defective_params["enabled"]:
            return self.induce_fault("ConfigureBand1")

        # Set the Dish Mode
        current_dish_mode = self._dish_mode
        self.set_dish_mode(DishMode.CONFIG)
        thread = threading.Thread(
            target=self.set_dish_mode,
            args=current_dish_mode,
        )
        thread.start()
        # Set dish configured band
        self.set_configured_band(Band.B1)
        self.push_command_result(ResultCode.OK, "ConfigureBand1")
        self.logger.info("ConfigureBand1 command completed.")
        return ([ResultCode.OK], [""])

    def is_ConfigureBand2_allowed(self) -> bool:
        """
        This method checks if the ConfigureBand2 Command is allowed in current
        State.
        :return: ``True`` if the command is allowed
        :rtype: bool
        :raises CommandNotAllowed: command is not allowed
        """
        if self.defective_params["enabled"]:
            if (
                self.defective_params["fault_type"]
                == FaultType.COMMAND_NOT_ALLOWED
            ):
                self.logger.info(
                    "Device is defective, cannot process command."
                )
                raise CommandNotAllowed(self.defective_params["error_message"])
        self.logger.info("ConfigureBand2 Command is allowed")
        return True

    @command(
        dtype_in=bool,
        dtype_out="DevVarLongStringArray",
        doc_out="(ReturnType, 'informational message')",
    )
    def ConfigureBand2(
        self, argin: bool
    ) -> Tuple[List[ResultCode], List[str]]:
        """
        This method invokes ConfigureBand2 command on Dish Master
        :param argin: The argin is a boolean value,
        if it is set true it invoke ConfigureBand2 command.
        :argin dtype: bool
        :return: ResultCode and message
        :rtype: tuple
        """
        self.logger.info("Processing ConfigureBand2 Command")
        # to record the command data
        self.update_command_info(CONFIGURE_BAND_2, argin)
        if self.defective_params["enabled"]:
            return self.induce_fault("ConfigureBand2")

        # Set the Dish Mode
        current_dish_mode = self._dish_mode
        self.set_dish_mode(DishMode.CONFIG)
        thread = threading.Thread(
            target=self.set_dish_mode,
            args=current_dish_mode,
        )
        thread.start()
        # Set dish configured band
        self.set_configured_band(Band.B2)
        self.push_command_result(ResultCode.OK, "ConfigureBand2")
        self.logger.info("ConfigureBand2 command completed.")
        return ([ResultCode.OK], [""])

    def is_ConfigureBand3_allowed(self) -> bool:
        """
        This method checks if the ConfigureBand3 Command is allowed in current
        State.
        :return: ``True`` if the command is allowed
        :rtype:bool
        :raises CommandNotAllowed: command is not allowed
        """
        if self.defective_params["enabled"]:
            if (
                self.defective_params["fault_type"]
                == FaultType.COMMAND_NOT_ALLOWED
            ):
                self.logger.info(
                    "Device is defective, cannot process command."
                )
                raise CommandNotAllowed(self.defective_params["error_message"])
        self.logger.info("ConfigureBand3 Command is allowed")
        return True

    @command(
        dtype_in=bool,
        dtype_out="DevVarLongStringArray",
        doc_out="(ReturnType, 'informational message')",
    )
    def ConfigureBand3(
        self, argin: bool
    ) -> Tuple[List[ResultCode], List[str]]:
        """
        This method invokes ConfigureBand3 command on  Dish Master
        :return: ResultCode and message
        """
        self.logger.info("Processing ConfigureBand3 Command")

        if self.defective_params["enabled"]:
            return self.induce_fault("ConfigureBand3")

        # Set dish mode
        self.set_dish_mode(DishMode.CONFIG)
        # Set dish configured band
        self.set_configured_band(Band.B3)
        self.push_command_result(ResultCode.OK, "ConfigureBand3")
        self.logger.info("ConfigureBand3 command completed.")
        return ([ResultCode.OK], [""])

    def is_ConfigureBand4_allowed(self) -> bool:
        """
        This method checks if the ConfigureBand4 Command is allowed in current
        State.
        :rtype: bool
        :return: ``True`` if the command is allowed
        :raises CommandNotAllowed: command is not allowed
        """
        if self.defective_params["enabled"]:
            if (
                self.defective_params["fault_type"]
                == FaultType.COMMAND_NOT_ALLOWED
            ):
                self.logger.info(
                    "Device is defective, cannot process command."
                )
                raise CommandNotAllowed(self.defective_params["error_message"])
        self.logger.info("ConfigureBand4 Command is allowed")
        return True

    @command(
        dtype_in=bool,
        dtype_out="DevVarLongStringArray",
        doc_out="(ReturnType, 'informational message')",
    )
    def ConfigureBand4(
        self, argin: bool
    ) -> Tuple[List[ResultCode], List[str]]:
        """
        This method invokes ConfigureBand4 command on Dish Master
        :return: ResultCode and message
        """
        self.logger.info("Processing ConfigureBand4 Command")

        if self.defective_params["enabled"]:
            return self.induce_fault("ConfigureBand4")

        # Set dish mode
        self.set_dish_mode(DishMode.CONFIG)
        # Set dish configured band
        self.set_configured_band(Band.B4)
        self.push_command_result(ResultCode.OK, "ConfigureBand4")
        self.logger.info("ConfigureBand4 command completed.")
        return ([ResultCode.OK], [""])

    def is_ConfigureBand5a_allowed(self) -> bool:
        """
        This method checks if the ConfigureBand5a Command is allowed in current
        State.
        :rtype:bool
        :return: ``True`` if the command is allowed
        :raises CommandNotAllowed: command is not allowed
        """
        if self.defective_params["enabled"]:
            if (
                self.defective_params["fault_type"]
                == FaultType.COMMAND_NOT_ALLOWED
            ):
                self.logger.info(
                    "Device is defective, cannot process command."
                )
                raise CommandNotAllowed(self.defective_params["error_message"])
        self.logger.info("ConfigureBand5a Command is allowed")
        return True

    @command(
        dtype_in=bool,
        dtype_out="DevVarLongStringArray",
        doc_out="(ReturnType, 'informational message')",
    )
    def ConfigureBand5a(
        self, argin: bool
    ) -> Tuple[List[ResultCode], List[str]]:
        """
        This method invokes ConfigureBand5a command on Dish Master
        :return: ResultCode and message
        """
        self.logger.info("Processing ConfigureBand5a Command")

        if self.defective_params["enabled"]:
            return self.induce_fault("ConfigureBand5a")
        # Set dish mode
        self.set_dish_mode(DishMode.CONFIG)
        # Set dish configured band
        self.set_configured_band(Band.B5a)
        self.push_command_result(ResultCode.OK, "ConfigureBand5a")
        self.logger.info("ConfigureBand5a command completed.")
        return ([ResultCode.OK], [""])

    def is_ConfigureBand5b_allowed(self) -> bool:
        """
        This method checks if the ConfigureBand5b Command is allowed in current
        State.
        :return: ``True`` if the command is allowed
        :rtype:bool
        :raises CommandNotAllowed: command is not allowed
        """
        if self.defective_params["enabled"]:
            if (
                self.defective_params["fault_type"]
                == FaultType.COMMAND_NOT_ALLOWED
            ):
                self.logger.info(
                    "Device is defective, cannot process command."
                )
                raise CommandNotAllowed(self.defective_params["error_message"])
        self.logger.info("ConfigureBand5b Command is allowed")
        return True

    @command(
        dtype_in=bool,
        dtype_out="DevVarLongStringArray",
        doc_out="(ReturnType, 'informational message')",
    )
    def ConfigureBand5b(
        self, argin: bool
    ) -> Tuple[List[ResultCode], List[str]]:
        """
        This method invokes ConfigureBand5b command on Dish Master
        :return: ResultCode and message
        """
        self.logger.info("Processing ConfigureBand5b Command")

        if self.defective_params["enabled"]:
            return self.induce_fault("ConfigureBand5b")
        # Set dish mode
        self.set_dish_mode(DishMode.CONFIG)
        # Set dish configured band
        self.set_configured_band(Band.B5b)
        self.push_command_result(ResultCode.OK, "ConfigureBand5b")
        self.logger.info("ConfigureBand5b command completed.")
        return ([ResultCode.OK], [""])

    # TODO: Enable below commands when Dish Leaf Node implements them.
    # def is_Slew_allowed(self) -> bool:
    #     """
    #     This method checks if the Slew command is allowed in current State.
    #     :rtype:bool
    #     """
    #     if self.defective_params["enabled"]:
    #         if (
    #             self.defective_params["fault_type"]
    #             == FaultType.COMMAND_NOT_ALLOWED
    #         ):
    #             self.logger.info(
    #                 "Device is defective, cannot process command."
    #             )
    #             raise CommandNotAllowed(
    #               self.defective_params["error_message"]
    #             )
    #     self.logger.info("Slew Command is allowed")
    #     return True

    # @command(
    #     dtype_in=("DevVoid"),
    #     dtype_out="DevVarLongStringArray",
    #     doc_out="(ReturnType, 'informational message')",
    # )
    # def Slew(self) -> Tuple[List[ResultCode], List[str]]:
    #     """
    #     This method invokes Slew command on Dish Master
    #     """
    #     self.logger.info("Processing Slew Command")
    #     # to record the command data
    #     self.update_command_info(SLEW)
    #     if self.defective_params["enabled"]:
    #         return self.induce_fault("Slew")

    #     if self._pointing_state != PointingState.SLEW:
    #         self._pointing_state = PointingState.SLEW
    #         self.push_change_event("pointingState", self._pointing_state)
    #     self.logger.info("Slew command completed.")
    #     return ([ResultCode.OK], [""])

    # @command(
    #     dtype_in=("DevVoid"),
    #     dtype_out="DevVarLongStringArray",
    #     doc_out="(ReturnType, 'informational message')",
    # )
    # def StartCapture(self) -> Tuple[List[ResultCode], List[str]]:
    #     """
    #     This method invokes StartCapture command on Dish Master
    #     """
    #     # TBD: Dish mode changedoc_out="(ReturnType, 'DevVoid')",
    #     return ([ResultCode.OK], [""])

    # @command(
    #     dtype_in=("DevVoid"),
    #     dtype_out="DevVarLongStringArray",
    #     doc_out="(ReturnType, 'informational message')",
    # )
    # def SetMaintenanceMode(self) -> Tuple[List[ResultCode], List[str]]:
    #     """
    #     This method sets the Maintainance Mode for the dish
    #     """
    #     # TBD: Dish mode change
    #     return ([ResultCode.OK], [""])

    def is_Scan_allowed(self) -> bool:
        """
        This method checks if the Scan Command is allowed in current State.
        :return: ``True`` if the command is allowed
        :rtype:bool
        :raises CommandNotAllowed: command is not allowed
        """
        if self.defective_params["enabled"]:
            if (
                self.defective_params["fault_type"]
                == FaultType.COMMAND_NOT_ALLOWED
            ):
                self.logger.info(
                    "Device is defective, cannot process command."
                )
                raise CommandNotAllowed(self.defective_params["error_message"])
        self.logger.info("Scan Command is allowed")
        return True

    @command(
        dtype_in="DevString",
        dtype_out="DevVarLongStringArray",
        doc_out="(ReturnType, 'informational message')",
    )
    def Scan(self, argin: str) -> Tuple[List[ResultCode], List[str]]:
        """
        This method invokes Scan command on Dish Master
        :return: ResultCode and message
        """
        self.logger.info("Processing Scan Command")
        # to record the command data
        self.update_command_info(SCAN, argin)
        if self.defective_params["enabled"]:
            return self.induce_fault("Scan")
        self._scan_id = argin
        self.push_command_status("COMPLETED", "Scan")
        self.logger.info("Processing Scan")
        return ([ResultCode.OK], [""])

    def is_EndScan_allowed(self) -> bool:
        """
        This method checks if the EndScan Command is allowed in current State.
        :rtype:bool
        """
        if self.defective_params["enabled"]:
            if (
                self.defective_params["fault_type"]
                == FaultType.COMMAND_NOT_ALLOWED
            ):
                self.logger.info(
                    "Device is defective, cannot process command."
                )
                raise CommandNotAllowed(self.defective_params["error_message"])
        self.logger.info("EndScan Command is allowed")
        return True

    @command(
        dtype_in=("DevVoid"),
        dtype_out="DevVarLongStringArray",
        doc_out="(ReturnType, 'informational message')",
    )
    def EndScan(self) -> Tuple[List[ResultCode], List[str]]:
        """
        This method invokes EndScan command on Dish Master
        """
        # to record the command data
        self.update_command_info(END_SCAN)
        if self.defective_params["enabled"]:
            return self.induce_fault("EndScan")
        self.logger.info("EndScan Command is invoked.")
        return ([ResultCode.OK], [""])

    # TODO: Enable below commands when Dish Leaf Node implements them.
    # def is_Reset_allowed(self) -> bool:
    #     """
    #     This method checks if the Reset command is allowed in current State.
    #     :rtype:bool
    #     """
    #     if self.defective_params["enabled"]:
    #         if (
    #             self.defective_params["fault_type"]
    #             == FaultType.COMMAND_NOT_ALLOWED
    #         ):
    #             self.logger.info(
    #                 "Device is defective, cannot process command."
    #             )
    #             raise CommandNotAllowed(
    #               self.defective_params["error_message"]
    #             )
    #     self.logger.info("Reset Command is allowed")
    #     return True

    # @command(
    #     dtype_out="DevVarLongStringArray",
    #     doc_out="(ReturnType, 'informational message')",
    # )
    # def Reset(self) -> Tuple[List[ResultCode], List[str]]:
    #     """
    #     This method invokes Reset command on Dish Master
    #     :rtype:tuple
    #     """
    #     self.logger.info("Processing Reset Command")
    #     # to record the command data
    #     self.update_command_info(RESET)
    #     if self.defective_params["enabled"]:
    #         return self.induce_fault("Reset")

    #         # TBD: Add your dish mode change logic here if required
    #     self.logger.info("Reset command completed.")
    #     return ([ResultCode.OK], [""])


# ----------
# Run server
# ----------


def main(args=None, **kwargs):
    """
    Runs the HelperDishDevice Tango device.
    :param args: Arguments internal to TANGO

    :param kwargs: Arguments internal to TANGO

    :return: integer. Exit code of the run method.
    """
    return run((HelperDishDevice,), args=args, **kwargs)


if __name__ == "__main__":
    main()<|MERGE_RESOLUTION|>--- conflicted
+++ resolved
@@ -47,11 +47,8 @@
         self._achieved_pointing = []
         self._state_duration_info = []
         self._program_track_table = []
-<<<<<<< HEAD
+        self._program_track_table_lock = threading.Lock()
         self._scan_id = ""
-=======
-        self._program_track_table_lock = threading.Lock()
->>>>>>> 9fe74995
 
     class InitCommand(SKABaseDevice.InitCommand):
         """A class for the HelperDishDevice's init_device() command."""
