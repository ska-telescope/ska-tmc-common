--- conflicted
+++ resolved
@@ -102,19 +102,11 @@
     band4PointingModelParams = attribute(
         dtype=(DevFloat,), access=AttrWriteType.READ_WRITE, max_dim_x=18
     )
-<<<<<<< HEAD
     band5aPointingModelParams = attribute(
-        dtype=(DevDouble,), access=AttrWriteType.READ_WRITE, max_dim_x=18
+        dtype=(DevFloat,), access=AttrWriteType.READ_WRITE, max_dim_x=18
     )
     band5bPointingModelParams = attribute(
-        dtype=(DevDouble,), access=AttrWriteType.READ_WRITE, max_dim_x=18
-=======
-    band5APointingModelParams = attribute(
         dtype=(DevFloat,), access=AttrWriteType.READ_WRITE, max_dim_x=18
-    )
-    band5BPointingModelParams = attribute(
-        dtype=(DevFloat,), access=AttrWriteType.READ_WRITE, max_dim_x=18
->>>>>>> a1f1d108
     )
 
     def read_band1PointingModelParams(self) -> List[float]:
