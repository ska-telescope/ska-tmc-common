--- conflicted
+++ resolved
@@ -225,24 +225,6 @@
         self.logger.info("Resetting Pointing State Duration")
         self._state_duration_info = []
 
-<<<<<<< HEAD
-=======
-    def set_dish_mode(self, dishMode: DishMode) -> None:
-        """
-        This method set the Dish Mode
-        """
-        self._dish_mode = dishMode
-        self.push_change_event("dishMode", self._dish_mode)
-
-    def set_pointing_state(self, pointingState: PointingState) -> None:
-        """
-        This method set the Pointing State
-        """
-        self._pointing_state = pointingState
-        self.push_change_event("pointingState", self._pointing_state)
-        self.logger.info("Pointing State: %s", self._pointing_state)
-
->>>>>>> c0dfe81a
     def set_configured_band(self, configured_band: Band) -> None:
         """
         This method set the Configured Band
@@ -346,85 +328,6 @@
         )
         thread.start()
 
-<<<<<<< HEAD
-=======
-    def is_SetStandbyFPMode_allowed(self) -> bool:
-        """
-        This method checks if the is_SetStandbyFPMode_allowed Command is
-        allowed in current
-        State.
-        :return: ``True`` if the command is allowed
-        :rtype:bool
-        :raises CommandNotAllowed: command is not allowed
-        """
-        if self.defective_params["enabled"]:
-            if (
-                self.defective_params["fault_type"]
-                == FaultType.COMMAND_NOT_ALLOWED
-            ):
-                self.logger.info(
-                    "Device is defective, cannot process command."
-                )
-                raise CommandNotAllowed(self.defective_params["error_message"])
-        self.logger.info("SetStandbyFPMode Command is allowed")
-        return True
-
-    @command(
-        dtype_out="DevVarLongStringArray",
-        doc_out="(ReturnType, 'informational message')",
-    )
-    def SetStandbyFPMode(self) -> Tuple[List[ResultCode], List[str]]:
-        """
-        This method invokes SetStandbyFPMode command on  Dish Master
-        :return: ResultCode and message
-        :rtype: tuple
-        """
-        self.logger.info("Processing SetStandbyFPMode Command")
-        self.update_command_info(SET_STANDBY_FP_MODE, "")
-        if self.defective_params["enabled"]:
-            return self.induce_fault("SetStandbyFPMode")
-        if self.dev_state() != DevState.STANDBY:
-            self.set_state(DevState.STANDBY)
-            self.push_change_event("State", self.dev_state())
-
-        # Set the Dish Mode
-        self.set_dish_mode(DishMode.STANDBY_FP)
-        self.push_command_result(ResultCode.OK, "SetStandbyFPMode")
-        self.logger.info("SetStandbyFPMode command completed.")
-        return ([ResultCode.OK], [""])
-
-    @command(
-        dtype_out="DevVarLongStringArray",
-        doc_out="(ReturnType, 'informational message')",
-    )
-    def SetStandbyLPMode(self) -> Tuple[List[ResultCode], List[str]]:
-        """
-        This method invokes SetStandbyLPMode command on Dish Master
-        :return: ResultCode and message
-        :rtype: tuple
-        """
-        self.logger.info(
-            "Instructed Dish simulator to invoke SetStandbyLPMode command"
-        )
-        self.update_command_info(SET_STANDBY_LP_MODE, "")
-        if self.defective_params["enabled"]:
-            return self.induce_fault("SetStandbyLPMode")
-        # Set the device state
-        if self.dev_state() != DevState.STANDBY:
-            self.set_state(DevState.STANDBY)
-            self.push_change_event("State", self.dev_state())
-        # Set the Pointing state
-        if self._pointing_state != PointingState.NONE:
-            self._pointing_state = PointingState.NONE
-            self.push_change_event("pointingState", self._pointing_state)
-
-        # Set the Dish ModeLP
-        self.set_dish_mode(DishMode.STANDBY_LP)
-        self.push_command_result(ResultCode.OK, "SetStandbyLPMode")
-        self.logger.info("SetStandbyLPMode command completed.")
-        return ([ResultCode.OK], [""])
-
->>>>>>> c0dfe81a
     @command(
         dtype_out="DevVarLongStringArray",
         doc_out="(ReturnType, 'informational message')",
@@ -461,140 +364,6 @@
         dtype_out="DevVarLongStringArray",
         doc_out="(ReturnType, 'informational message')",
     )
-<<<<<<< HEAD
-=======
-    def SetStowMode(self) -> Tuple[List[ResultCode], List[str]]:
-        """
-        This method invokes SetStowMode command on  Dish Master
-        :return: ResultCode and message
-        :rtype : tuple
-        """
-        self.logger.info(
-            "Instructed Dish simulator to invoke SetStowMode command"
-        )
-        self.update_command_info(SET_STOW_MODE, "")
-        if self.defective_params["enabled"]:
-            return self.induce_fault("SetStowMode")
-
-        # Set device state
-        if self.dev_state() != DevState.DISABLE:
-            self.set_state(DevState.DISABLE)
-            self.push_change_event("State", self.dev_state())
-        # Set Dish Mode
-        self.set_dish_mode(DishMode.STOW)
-        self.push_command_result(ResultCode.OK, "SetStowMode")
-        self.logger.info("SetStowMode command completed.")
-        return ([ResultCode.OK], [""])
-
-    def is_Track_allowed(self) -> bool:
-        """
-        This method checks if the Track Command is allowed in current
-        State.
-        :return: ``True`` if the command is allowed
-        :rtype: bool
-        :raises CommandNotAllowed: command is not allowed
-        """
-        if self.defective_params["enabled"]:
-            if (
-                self.defective_params["fault_type"]
-                == FaultType.COMMAND_NOT_ALLOWED
-            ):
-                self.logger.info(
-                    "Device is defective, cannot process command."
-                )
-                raise CommandNotAllowed(self.defective_params["error_message"])
-        self.logger.info(" Track Command is allowed")
-        return True
-
-    @command(
-        dtype_out="DevVarLongStringArray",
-        doc_out="(ReturnType, 'informational message')",
-    )
-    def Track(self) -> Tuple[List[ResultCode], List[str]]:
-        """
-        This method invokes Track command on  Dish Master
-        :return: ResultCode and message
-        :rtype: tuple
-        """
-        self.logger.info("Instructed Dish simulator to invoke Track command")
-        self.update_command_info(TRACK, "")
-        if self.defective_params["enabled"]:
-            return self.induce_fault("Track")
-
-        if self._pointing_state != PointingState.TRACK:
-            if self._state_duration_info:
-                self._follow_state_duration()
-            else:
-                self._pointing_state = PointingState.TRACK
-                self.push_change_event("pointingState", self._pointing_state)
-
-        # Set dish mode
-        self.set_dish_mode(DishMode.OPERATE)
-        self.push_command_result(ResultCode.OK, "Track")
-        self.logger.info("Track command completed.")
-        return ([ResultCode.OK], [""])
-
-    def is_TrackStop_allowed(self) -> bool:
-        """
-        This method checks if the TrackStop Command is allowed in current
-        State.
-        :return: ``True`` if the command is allowed
-        :rtype: bool
-        :raises CommandNotAllowed: command is not allowed
-        """
-        if self.defective_params["enabled"]:
-            if (
-                self.defective_params["fault_type"]
-                == FaultType.COMMAND_NOT_ALLOWED
-            ):
-                self.logger.info(
-                    "Device is defective, cannot process command."
-                )
-                raise CommandNotAllowed(self.defective_params["error_message"])
-        self.logger.info("TrackStop Command is allowed")
-        return True
-
-    @command(
-        dtype_in="DevVoid",
-        dtype_out="DevVarLongStringArray",
-        doc_out="(ReturnType, 'informational message')",
-    )
-    def TrackStop(self) -> Tuple[List[ResultCode], List[str]]:
-        """
-        This method invokes TrackStop command on  Dish Master
-        :return: ResultCode and message
-        """
-        self.logger.info(
-            "Instructed Dish simulator to invoke TrackStop command"
-        )
-        self.update_command_info(TRACK_STOP, "")
-        if self.defective_params["enabled"]:
-            return self.induce_fault("TrackStop")
-
-        if self._pointing_state != PointingState.READY:
-            if self._state_duration_info:
-                self._follow_state_duration()
-            else:
-                self._pointing_state = PointingState.READY
-                self.push_change_event("pointingState", self._pointing_state)
-                self.logger.info("Pointing State: %s", self._pointing_state)
-
-        # Set dish mode
-        self.set_dish_mode(DishMode.OPERATE)
-        achieved_pointing_thread = threading.Timer(
-            interval=self._delay,
-            function=self.set_achieved_pointing,
-        )
-        achieved_pointing_thread.start()
-        self.push_command_result(ResultCode.OK, "TrackStop")
-        self.logger.info("TrackStop command completed.")
-        return ([ResultCode.OK], [""])
-
-    @command(
-        dtype_out="DevVarLongStringArray",
-        doc_out="(ReturnType, 'informational message')",
-    )
->>>>>>> c0dfe81a
     def AbortCommands(self) -> Tuple[List[ResultCode], List[str]]:
         """
         This method invokes AbortCommands command on  Dish Master
