--- conflicted
+++ resolved
@@ -21,11 +21,8 @@
     ABORT,
     ABORT_COMMANDS,
     CONFIGURE,
-<<<<<<< HEAD
     RESET,
-=======
     CONFIGURE_BAND_2,
->>>>>>> f2f88294
     RESTART,
     SCAN,
     SET_OPERATE_MODE,
@@ -128,17 +125,10 @@
             "Adding pointing state transitions for DishMasters Simulators"
         )
         self.logger.info(
-<<<<<<< HEAD
-            "PointingState transitions sequence for \
-                DishMasters Simulators is: %s",
-            state_duration_info,
-        )
-=======
             f"PointingState transitions sequence for DishMasters Simulators is:\
             {state_duration_info}"
         )
 
->>>>>>> f2f88294
         self._state_duration_info = json.loads(state_duration_info)
 
     @command(
@@ -169,10 +159,6 @@
             "Setting the Delay value for Dish simulator to : %s",
             command_delay_info,
         )
-<<<<<<< HEAD
-=======
-
->>>>>>> f2f88294
         # set command info
         command_delay_info_dict = json.loads(command_delay_info)
         for key, value in command_delay_info_dict.items():
@@ -381,7 +367,6 @@
         if self.defective_params["enabled"]:
             return self.induce_fault("Standby")
         # Set the device state
-<<<<<<< HEAD
         if self.dev_state() != DevState.STANDBY:
             self.set_state(DevState.STANDBY)
             time.sleep(0.1)
@@ -390,21 +375,6 @@
         self.set_dish_mode(DishMode.STANDBY_LP)
         self.push_command_result(ResultCode.OK, "Standby")
         return ([ResultCode.OK], [""])
-=======
-        if not self._defective:
-            if self.dev_state() != DevState.STANDBY:
-                self.set_state(DevState.STANDBY)
-                time.sleep(0.1)
-                self.push_change_event("State", self.dev_state())
-            # Set the Dish Mode
-            self.set_dish_mode(DishMode.STANDBY_LP)
-            self.logger.info("Standby completed")
-            return ([ResultCode.OK], [""])
-
-        return [ResultCode.FAILED], [
-            "Device is Defective, cannot process command."
-        ]
->>>>>>> f2f88294
 
     def is_SetStandbyFPMode_allowed(self) -> bool:
         """
@@ -430,7 +400,6 @@
         This method invokes SetStandbyFPMode command on  Dish Master
         :rtype: tuple
         """
-<<<<<<< HEAD
         self.logger.info("Processing SetStandbyFPMode Command")
         self.update_command_info(SET_STANDBY_FP_MODE, "")
         if self.defective_params["enabled"]:
@@ -444,29 +413,6 @@
         self.set_dish_mode(DishMode.STANDBY_FP)
         self.push_command_result(ResultCode.OK, "SetStandbyFPMode")
         return ([ResultCode.OK], [""])
-=======
-        self.logger.info(
-            "Instructed Dish simulator to invoke SetStandbyFPMode command"
-        )
-        self.update_command_info(SET_STANDBY_FP_MODE, "")
-
-        # import debugpy; debugpy.debug_this_thread()'
-        if not self._defective:
-            self.logger.info("Processing SetStandbyFPMode Command")
-            # Set the Device State
-            if self.dev_state() != DevState.STANDBY:
-                self.set_state(DevState.STANDBY)
-                time.sleep(0.1)
-                self.push_change_event("State", self.dev_state())
-            # Set the Dish Mode
-            self.set_dish_mode(DishMode.STANDBY_FP)
-            self.logger.info("SetStandbyFPMode completed")
-            return ([ResultCode.OK], [""])
-
-        return [ResultCode.FAILED], [
-            "Device is Defective, cannot process command."
-        ]
->>>>>>> f2f88294
 
     def is_SetStandbyLPMode_allowed(self) -> bool:
         """
@@ -492,8 +438,9 @@
         This method invokes SetStandbyLPMode command on  Dish Master
         :rtype: tuple
         """
-<<<<<<< HEAD
-        self.logger.info("Processing SetStandbyLPMode Command")
+        self.logger.info(
+            "Instructed Dish simulator to invoke SetStandbyLPMode command"
+        )
         self.update_command_info(SET_STANDBY_LP_MODE, "")
         if self.defective_params["enabled"]:
             return self.induce_fault("SetStandbyLPMode")
@@ -511,32 +458,6 @@
         self.set_dish_mode(DishMode.STANDBY_LP)
         self.push_command_result(ResultCode.OK, "SetStandbyLPMode")
         return ([ResultCode.OK], [""])
-=======
-        self.logger.info(
-            "Instructed Dish simulator to invoke SetStandbyLPMode command"
-        )
-        self.update_command_info(SET_STANDBY_LP_MODE, "")
-
-        if not self._defective:
-            self.logger.info("Processing SetStandbyLPMode Command")
-            # Set the device state
-            if self.dev_state() != DevState.STANDBY:
-                self.set_state(DevState.STANDBY)
-                time.sleep(0.1)
-                self.push_change_event("State", self.dev_state())
-            # Set the Pointing state
-            if self._pointing_state != PointingState.NONE:
-                self._pointing_state = PointingState.NONE
-                self.push_change_event("pointingState", self._pointing_state)
-            # Set the Dish Mode
-            self.set_dish_mode(DishMode.STANDBY_LP)
-            self.logger.info("SetStandbyLPMode completed")
-            return ([ResultCode.OK], [""])
-
-        return [ResultCode.FAILED], [
-            "Device is Defective, cannot process command."
-        ]
->>>>>>> f2f88294
 
     def is_SetOperateMode_allowed(self) -> bool:
         """
@@ -561,18 +482,13 @@
         This method invokes SetOperateMode command on  Dish Master
         :rtype: tuple
         """
-<<<<<<< HEAD
-        self.logger.info("Processing SetOperateMode Command")
-=======
         self.logger.info(
             "Instructed Dish simulator to invoke SetOperateMode command"
         )
->>>>>>> f2f88294
         self.update_command_info(SET_OPERATE_MODE, "")
         if self.defective_params["enabled"]:
             return self.induce_fault("SetOperateMode")
 
-<<<<<<< HEAD
         # Set the device state
         if self.dev_state() != DevState.ON:
             self.set_state(DevState.ON)
@@ -587,27 +503,6 @@
         self.set_dish_mode(DishMode.OPERATE)
         self.push_command_result(ResultCode.OK, "SetOperateMode")
         return ([ResultCode.OK], [""])
-=======
-        if not self._defective:
-            self.logger.info("Processing SetOperateMode Command")
-            # Set the device state
-            if self.dev_state() != DevState.ON:
-                self.set_state(DevState.ON)
-                time.sleep(0.1)
-                self.push_change_event("State", self.dev_state())
-            # Set the pointing state
-            if self._pointing_state != PointingState.READY:
-                self._pointing_state = PointingState.READY
-                self.push_change_event("pointingState", self._pointing_state)
-            # Set the Dish Mode
-            self.set_dish_mode(DishMode.OPERATE)
-            self.logger.info("SetOperateMode completed")
-            return ([ResultCode.OK], [""])
-
-        return [ResultCode.FAILED], [
-            "Device is Defective, cannot process command."
-        ]
->>>>>>> f2f88294
 
     def is_SetStowMode_allowed(self) -> bool:
         """
@@ -632,8 +527,9 @@
         This method invokes SetStowMode command on  Dish Master
         :rtype : tuple
         """
-<<<<<<< HEAD
-        self.logger.info("Processing SetStowMode Command")
+        self.logger.info(
+            "Instructed Dish simulator to invoke SetStowMode command"
+        )
         self.update_command_info(SET_STOW_MODE, "")
         if self.defective_params["enabled"]:
             return self.induce_fault("SetStowMode")
@@ -647,28 +543,6 @@
         self.set_dish_mode(DishMode.STOW)
         self.push_command_result(ResultCode.OK, "SetStowMode")
         return ([ResultCode.OK], [""])
-=======
-        self.logger.info(
-            "Instructed Dish simulator to invoke SetStowMode command"
-        )
-        self.update_command_info(SET_STOW_MODE, "")
-
-        if not self._defective:
-            self.logger.info("Processing SetStowMode Command")
-            # Set device state
-            if self.dev_state() != DevState.DISABLE:
-                self.set_state(DevState.DISABLE)
-                time.sleep(0.1)
-                self.push_change_event("State", self.dev_state())
-            # Set dish mode
-            self.set_dish_mode(DishMode.STOW)
-            self.logger.info("SetStowMode completed")
-            return ([ResultCode.OK], [""])
-
-        return [ResultCode.FAILED], [
-            "Device is Defective, cannot process command."
-        ]
->>>>>>> f2f88294
 
     def is_Track_allowed(self) -> bool:
         """
@@ -693,11 +567,7 @@
         This method invokes Track command on  Dish Master
         :rtype: tuple
         """
-<<<<<<< HEAD
-        self.logger.info("Processing Track Command")
-=======
         self.logger.info("Instructed Dish simulator to invoke Track command")
->>>>>>> f2f88294
         self.update_command_info(TRACK, "")
         if self.defective_params["enabled"]:
             return self.induce_fault("Track")
@@ -709,31 +579,10 @@
                 self._pointing_state = PointingState.TRACK
                 self.push_change_event("pointingState", self._pointing_state)
 
-<<<<<<< HEAD
         # Set dish mode
         self.set_dish_mode(DishMode.OPERATE)
         self.push_command_result(ResultCode.OK, "Track")
         return ([ResultCode.OK], [""])
-=======
-        if not self._defective:
-            self.logger.info("Processing Track Command")
-            if self._pointing_state != PointingState.TRACK:
-                if self._state_duration_info:
-                    self._follow_state_duration()
-                else:
-                    self._pointing_state = PointingState.TRACK
-                    self.push_change_event(
-                        "pointingState", self._pointing_state
-                    )
-            # Set dish mode
-            self.set_dish_mode(DishMode.OPERATE)
-            self.logger.info("Track completed")
-            return ([ResultCode.OK], [""])
-
-        return [ResultCode.FAILED], [
-            "Device is Defective, cannot process command."
-        ]
->>>>>>> f2f88294
 
     def is_TrackStop_allowed(self) -> bool:
         """
@@ -758,18 +607,13 @@
         """
         This method invokes TrackStop command on  Dish Master
         """
-<<<<<<< HEAD
-        self.logger.info("Processing TrackStop Command")
-=======
         self.logger.info(
             "Instructed Dish simulator to invoke TrackStop command"
         )
->>>>>>> f2f88294
         self.update_command_info(TRACK_STOP, "")
         if self.defective_params["enabled"]:
             return self.induce_fault("TrackStop")
 
-<<<<<<< HEAD
         if self._pointing_state != PointingState.READY:
             if self._state_duration_info:
                 self._follow_state_duration()
@@ -782,29 +626,6 @@
         self.set_dish_mode(DishMode.OPERATE)
         self.push_command_result(ResultCode.OK, "TrackStop")
         return ([ResultCode.OK], [""])
-=======
-        if not self._defective:
-            self.logger.info("Processing TrackStop Command")
-            if self._pointing_state != PointingState.READY:
-                if self._state_duration_info:
-                    self._follow_state_duration()
-                else:
-                    self._pointing_state = PointingState.READY
-                    self.push_change_event(
-                        "pointingState", self._pointing_state
-                    )
-                    self.logger.info(
-                        "Pointing State: %s", self._pointing_state
-                    )
-            # Set dish mode
-            self.set_dish_mode(DishMode.OPERATE)
-            self.logger.info("TrackStop completed")
-            return ([ResultCode.OK], [""])
-
-        return [ResultCode.FAILED], [
-            "Device is Defective, cannot process command."
-        ]
->>>>>>> f2f88294
 
     def is_AbortCommands_allowed(self) -> bool:
         """
@@ -834,13 +655,9 @@
         )
         self.update_command_info(ABORT_COMMANDS, "")
 
-<<<<<<< HEAD
         if self.defective_params["enabled"]:
             return self.induce_fault("AbortCommands")
         self.logger.info("Abort Completed")
-=======
-        self.logger.info("AbortCommands Completed")
->>>>>>> f2f88294
         # Dish Mode Not Applicable.
         return ([ResultCode.OK], [""])
 
@@ -901,8 +718,9 @@
         """
         This method invokes ConfigureBand1 command on  Dish Master
         """
-<<<<<<< HEAD
-        self.logger.info("Processing ConfigureBand1 Command")
+        self.logger.info(
+            "Instructed Dish simulator to invoke ConfigureBand1 command"
+        )
 
         if self.defective_params["enabled"]:
             return self.induce_fault("ConfigureBand1")
@@ -911,16 +729,6 @@
         self.set_dish_mode(DishMode.CONFIG)
         self.push_command_result(ResultCode.OK, "ConfigureBand1")
         return ([ResultCode.OK], [""])
-=======
-        self.logger.info(
-            "Instructed Dish simulator to invoke ConfigureBand1 command"
-        )
-        if not self._defective:
-            self.logger.info("Processing ConfigureBand1")
-            # Set dish mode
-            self.set_dish_mode(DishMode.CONFIG)
-            self.logger.info("ConfigureBand1 completed")
->>>>>>> f2f88294
 
     def is_ConfigureBand2_allowed(self) -> bool:
         """
@@ -946,27 +754,11 @@
         This method invokes ConfigureBand2 command on Dish Master
         :rtype: tuple
         """
-<<<<<<< HEAD
         self.logger.info("Processing ConfigureBand2 Command")
         # to record the command data
-        self.update_command_info(CONFIGURE, argin)
+        self.update_command_info(CONFIGURE_BAND_2, argin)
         if self.defective_params["enabled"]:
             return self.induce_fault("ConfigureBand2")
-=======
-        # to record the command data
-        self.update_command_info(CONFIGURE_BAND_2, argin)
-
-        current_dish_mode = self._dish_mode
-        if not self._defective:
-            self.logger.info("Processing ConfigureBand2")
-            self.set_dish_mode(DishMode.CONFIG)
-            thread = threading.Thread(
-                target=self.update_dish_mode,
-                args=[current_dish_mode, CONFIGURE],
-            )
-            thread.start()
-            return ([ResultCode.OK], [""])
->>>>>>> f2f88294
 
         # Set the Dish Mode
         current_dish_mode = self._dish_mode
@@ -1011,29 +803,15 @@
             command_name (str): command name
             command_input (str): Input argin for command
         """
-<<<<<<< HEAD
         self.logger.info(
             "Recording the command data for DishMaster simulators"
-        )
-        self._command_info = (command_name, command_input)
-        self.logger.info(
-            "Recorded command_info for DishMaster simulator is %s",
-            self._command_info,
-=======
-        self.logger.info(
-            "Recording the command data for DishMaster simulators"
->>>>>>> f2f88294
         )
 
         self._command_info = (command_name, command_input)
         self._command_call_info.append(self._command_info)
         self.logger.info(
             "Recorded command_call_info list for DishMaster simulators \
-<<<<<<< HEAD
-                is %s",
-=======
             is %s",
->>>>>>> f2f88294
             self._command_call_info,
         )
         self.push_change_event("commandCallInfo", self._command_call_info)
