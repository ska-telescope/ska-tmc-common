"""
This module implements the Helper Dish Device for testing an integrated TMC
"""
import json
import threading
import time
from typing import List, Tuple

import tango
from ska_tango_base.base.base_device import SKABaseDevice
from ska_tango_base.commands import ResultCode
from tango import AttrWriteType, DevEnum, DevState
from tango.server import attribute, command, run

from ska_tmc_common.enum import DishMode, PointingState
from ska_tmc_common.test_helpers.helper_base_device import HelperBaseDevice

from .constants import (
    ABORT,
    ABORT_COMMANDS,
    CONFIGURE,
    RESTART,
    SET_OPERATE_MODE,
    SET_STANDBY_FP_MODE,
    SET_STANDBY_LP_MODE,
    SET_STOW_MODE,
    STAND_BY,
    TRACK,
    TRACK_STOP,
)


# pylint: disable=attribute-defined-outside-init
# pylint: disable=unused-argument,too-many-public-methods
class HelperDishDevice(HelperBaseDevice):
    """A device exposing commands and attributes of the Dish device."""

    def init_device(self):
        super().init_device()
        self._pointing_state = PointingState.NONE
        self._dish_mode = DishMode.STANDBY_LP
        self._command_delay_info = {
            CONFIGURE: 2,
            ABORT: 2,
            RESTART: 2,
        }
        self._command_call_info = []
        self._command_info = ("", "")
        self._state_duration_info = []

    class InitCommand(SKABaseDevice.InitCommand):
        """A class for the HelperDishDevice's init_device() command."""

        def do(self) -> Tuple[ResultCode, str]:
            """
            Stateless hook for device initialisation.
            """
            super().do()
            self._device.set_change_event("pointingState", True, False)
            self._device.set_change_event("dishMode", True, False)
            self._device.set_change_event("commandCallInfo", True, False)
            return (ResultCode.OK, "")

    pointingState = attribute(dtype=PointingState, access=AttrWriteType.READ)

    dishMode = attribute(dtype=DishMode, access=AttrWriteType.READ)

    commandDelayInfo = attribute(dtype=str, access=AttrWriteType.READ)

    commandCallInfo = attribute(
        dtype=(("str",),),
        access=AttrWriteType.READ,
        max_dim_x=100,
        max_dim_y=100,
    )

    obsStateTransitionDuration = attribute(
        dtype="DevString", access=AttrWriteType.READ
    )

    def read_obsStateTransitionDuration(self):
        """Read transition"""
        return json.dumps(self._state_duration_info)

    @command(
        dtype_in=str,
        doc_in="Set Obs State Duration",
    )
    def AddTransition(self, state_duration_info: str) -> None:
        """This command will set duration for dish mode such that when
        respective command for obs state is triggered then it change obs state
        after provided duration
        """
        self._state_duration_info = json.loads(state_duration_info)

    @command(
        doc_in="Reset Obs State Duration",
    )
    def ResetTransitions(self) -> None:
        """This command will reset ObsState duration which is set"""
        self.logger.info("Resetting Pointing State Duration")
        self._state_duration_info = []

    def read_commandCallInfo(self):
        """This method is used to read the attribute value for commandCallInfo."""

        return self._command_call_info

    def read_commandDelayInfo(self) -> int:
        """This method is used to read the attribute value for delay."""
        return json.dumps(self._command_delay_info)

    @command(
        dtype_in=str,
        doc_in="Set Delay",
    )
    def SetDelay(self, command_delay_info: str) -> None:
        """Update delay value"""
        self.logger.info("Setting the Delay value to : %s", command_delay_info)
        # set command info
        command_delay_info_dict = json.loads(command_delay_info)
        for key, value in command_delay_info_dict.items():
            self._command_delay_info[key] = value
        self.logger.info("Command Delay Info Set %s", self._command_delay_info)

    @command(
        doc_in="Reset Delay",
    )
    def ResetDelay(self) -> None:
        """Reset Delay to it's default values"""
        self.logger.info("Resetting Command Delay")
        # Reset command info
        self._command_delay_info = {
            CONFIGURE: 2,
            ABORT: 2,
            RESTART: 2,
        }

    @command(
        doc_in="Clears commandCallInfo",
    )
    def ClearCommandCallInfo(self) -> None:
        """Clears commandCallInfo to empty list"""
        self._command_call_info.clear()
        self.push_change_event("commandCallInfo", self._command_call_info)
        self.logger.info("CommandCallInfo updates are pushed")

    def read_pointingState(self) -> PointingState:
        """
        This method reads the pointingState of dishes.
        :rtype: PointingState
        """
        return self._pointing_state

    def read_dishMode(self) -> DishMode:
        """
        This method reads the DishMode of dishes.
        :rtype: DishMode
        """
        return self._dish_mode

    def _update_poiniting_state_in_sequence(self) -> None:
        """This method update pointing state in sequence as per
        state duration info
        """
        with tango.EnsureOmniThread():
            for poiniting_state, duration in self._state_duration_info:
                pointing_state_enum = PointingState[poiniting_state]
                self.logger.info(
                    "Sleep %s sec for pointing state %s",
                    duration,
                    poiniting_state,
                )
                time.sleep(duration)
                self.set_pointing_state(pointing_state_enum)

    def _follow_state_duration(self):
        """This method will update pointing state as per state duration"""
        thread = threading.Thread(
            target=self._update_poiniting_state_in_sequence,
        )
        thread.start()

    @command(
        dtype_in=DevEnum,
        doc_in="Assign Dish Mode.",
    )
    def SetDirectDishMode(self, argin: DishMode) -> None:
        """
        Trigger a DishMode change
        """
        if not self._defective:
            self.set_dish_mode(argin)

    @command(
        dtype_in=int,
        doc_in="pointing state to assign",
    )
    def SetDirectPointingState(self, argin: PointingState) -> None:
        """
        Trigger a PointingState change
        """
        # import debugpy; debugpy.debug_this_thread()
        if not self._defective:
            value = PointingState(argin)
            if self._pointing_state != value:
                self._pointing_state = PointingState(argin)
                self.push_change_event("pointingState", self._pointing_state)

    def set_dish_mode(self, dishMode: DishMode) -> None:
        """
        This method set the Dish Mode
        """
        if not self._defective:
            if self._dish_mode != dishMode:
                self._dish_mode = dishMode
                self.push_change_event("dishMode", self._dish_mode)

    def set_pointing_state(self, pointingState: PointingState) -> None:
        """
        This method set the Pointing State
        """
        if not self._defective:
            if self._pointing_state != pointingState:
                self._pointing_state = pointingState
                self.push_change_event("pointingState", self._pointing_state)
                self.logger.info("Pointing State: %s", self._pointing_state)

    def is_Standby_allowed(self) -> bool:
        """
        This method checks if the Standby Command is allowed in current State.
        :rtype: bool
        """
        return True

    @command(
        dtype_out="DevVarLongStringArray",
        doc_out="(ReturnType, 'informational message')",
    )
    def Standby(self) -> Tuple[List[ResultCode], List[str]]:
        """
        This method invokes Standby command on Dish Master
        :rtype: Tuple
        """
        self.update_command_info(STAND_BY, "")

        # Set the device state
        if not self._defective:
            if self.dev_state() != DevState.STANDBY:
                self.set_state(DevState.STANDBY)
                time.sleep(0.1)
                self.push_change_event("State", self.dev_state())
            # Set the Dish Mode
            self.set_dish_mode(DishMode.STANDBY_LP)
            return ([ResultCode.OK], [""])

        return [ResultCode.FAILED], [
            "Device is defective, cannot process command."
        ]

    def is_SetStandbyFPMode_allowed(self) -> bool:
        """
        This method checks if the is_SetStandbyFPMode_allowed Command is
        allowed in current
        State.
        :rtype:bool
        """
        return True

    @command(
        dtype_out="DevVarLongStringArray",
        doc_out="(ReturnType, 'informational message')",
    )
    def SetStandbyFPMode(self) -> Tuple[List[ResultCode], List[str]]:
        """
        This method invokes SetStandbyFPMode command on  Dish Master
        :rtype: tuple
        """
        self.update_command_info(SET_STANDBY_FP_MODE, "")

        # import debugpy; debugpy.debug_this_thread()'
        if not self._defective:
            self.logger.info("Processing SetStandbyFPMode Command")
            # Set the Device State
            if self.dev_state() != DevState.STANDBY:
                self.set_state(DevState.STANDBY)
                time.sleep(0.1)
                self.push_change_event("State", self.dev_state())
            # Set the Dish Mode
            self.set_dish_mode(DishMode.STANDBY_FP)
            return ([ResultCode.OK], [""])

        return [ResultCode.FAILED], [
            "Device is defective, cannot process command."
        ]

    def is_SetStandbyLPMode_allowed(self) -> bool:
        """
        This method checks if the is_SetStandbyLPMode_allowed Command is
        allowed in current
        State.
        :rtype: bool
        """
        return True

    @command(
        dtype_out="DevVarLongStringArray",
        doc_out="(ReturnType, 'informational message')",
    )
    def SetStandbyLPMode(self) -> Tuple[List[ResultCode], List[str]]:
        """
        This method invokes SetStandbyLPMode command on  Dish Master
        :rtype: tuple
        """
        self.update_command_info(SET_STANDBY_LP_MODE, "")

        if not self._defective:
            self.logger.info("Processing SetStandbyLPMode Command")
            # Set the device state
            if self.dev_state() != DevState.STANDBY:
                self.set_state(DevState.STANDBY)
                time.sleep(0.1)
                self.push_change_event("State", self.dev_state())
            # Set the Pointing state
            if self._pointing_state != PointingState.NONE:
                self._pointing_state = PointingState.NONE
                self.push_change_event("pointingState", self._pointing_state)
            # Set the Dish Mode
            self.set_dish_mode(DishMode.STANDBY_LP)
            return ([ResultCode.OK], [""])

        return [ResultCode.FAILED], [
            "Device is defective, cannot process command."
        ]

    def is_SetOperateMode_allowed(self) -> bool:
        """
        This method checks if the SetOperateMode Command is allowed in current
        State.
        :rtype:bool
        """
        return True

    @command(
        dtype_out="DevVarLongStringArray",
        doc_out="(ReturnType, 'informational message')",
    )
    def SetOperateMode(self) -> Tuple[List[ResultCode], List[str]]:
        """
        This method invokes SetOperateMode command on  Dish Master
        :rtype: tuple
        """
        self.update_command_info(SET_OPERATE_MODE, "")

        if not self._defective:
            self.logger.info("Processing SetOperateMode Command")
            # Set the device state
            if self.dev_state() != DevState.ON:
                self.set_state(DevState.ON)
                time.sleep(0.1)
                self.push_change_event("State", self.dev_state())
            # Set the pointing state
            if self._pointing_state != PointingState.READY:
                self._pointing_state = PointingState.READY
                self.push_change_event("pointingState", self._pointing_state)
            # Set the Dish Mode
            self.set_dish_mode(DishMode.OPERATE)
            return ([ResultCode.OK], [""])

        return [ResultCode.FAILED], [
            "Device is defective, cannot process command."
        ]

    def is_SetStowMode_allowed(self) -> bool:
        """
        This method checks if the SetStowMode Command is allowed in current
        State.
        :rtype: bool
        """
        return True

    @command(
        dtype_out="DevVarLongStringArray",
        doc_out="(ReturnType, 'informational message')",
    )
    def SetStowMode(self) -> Tuple[List[ResultCode], List[str]]:
        """
        This method invokes SetStowMode command on  Dish Master
        :rtype : tuple
        """
        self.update_command_info(SET_STOW_MODE, "")

        if not self._defective:
            self.logger.info("Processing SetStowMode Command")
            # Set device state
            if self.dev_state() != DevState.DISABLE:
                self.set_state(DevState.DISABLE)
                time.sleep(0.1)
                self.push_change_event("State", self.dev_state())
            # Set dish mode
            self.set_dish_mode(DishMode.STOW)
            return ([ResultCode.OK], [""])

        return [ResultCode.FAILED], [
            "Device is defective, cannot process command."
        ]

    def is_Track_allowed(self) -> bool:
        """
        This method checks if the Track Command is allowed in current
        State.
        :rtype: bool
        """
        return True

    @command(
        dtype_out="DevVarLongStringArray",
        doc_out="(ReturnType, 'informational message')",
    )
    def Track(self) -> Tuple[List[ResultCode], List[str]]:
        """
        This method invokes Track command on  Dish Master
        :rtype: tuple
        """
        self.update_command_info(TRACK, "")

        if not self._defective:
            self.logger.info("Processing Track Command")
            if self._pointing_state != PointingState.TRACK:
                if self._state_duration_info:
                    self._follow_state_duration()
                else:
                    self._pointing_state = PointingState.TRACK
                    self.push_change_event(
                        "pointingState", self._pointing_state
                    )
            # Set dish mode
            self.set_dish_mode(DishMode.OPERATE)
            return ([ResultCode.OK], [""])

        return [ResultCode.FAILED], [
            "Device is defective, cannot process command."
        ]

    def is_TrackStop_allowed(self) -> bool:
        """
        This method checks if the TrackStop Command is allowed in current
        State.
        :rtype: bool
        """
        return True

    @command(
        dtype_in="DevVoid",
        doc_out="(ReturnType, 'informational message')",
    )
    def TrackStop(self) -> None:
        """
        This method invokes TrackStop command on  Dish Master
        """
        self.update_command_info(TRACK_STOP, "")

        if not self._defective:
            self.logger.info("Processing TrackStop Command")
            if self._pointing_state != PointingState.READY:
                if self._state_duration_info:
                    self._follow_state_duration()
                else:
                    self._pointing_state = PointingState.READY
                    self.push_change_event(
                        "pointingState", self._pointing_state
                    )
                    self.logger.info(
                        "Pointing State: %s", self._pointing_state
                    )
            # Set dish mode
            self.set_dish_mode(DishMode.OPERATE)
            return ([ResultCode.OK], [""])
<<<<<<< HEAD

        return [ResultCode.FAILED], [
            "Device is Defective, cannot process command."
        ]
=======
        return (
            [ResultCode.FAILED],
            ["Device is defective, cannot process command."],
        )
>>>>>>> d5b9ab87

    def is_AbortCommands_allowed(self) -> bool:
        """
        This method checks if the AbortCommands command is allowed in current
        State.
        :rtype: bool
        """
        return True

    @command(
        dtype_out="DevVarLongStringArray",
        doc_out="(ReturnType, 'informational message')",
    )
    def AbortCommands(self) -> Tuple[List[ResultCode], List[str]]:
        """
        This method invokes AbortCommands command on  Dish Master
        :rtype: tuple
        """
        self.update_command_info(ABORT_COMMANDS, "")

        self.logger.info("Abort Completed")
        # Dish Mode Not Applicable.
        return ([ResultCode.OK], [""])

    def is_Configure_allowed(self) -> bool:
        """
        This method checks if the Configure Command is allowed in current
        State.
        :rtype: bool
        """
        return True

    @command(
        dtype_in=("DevString"),
        doc_out="(ReturnType, 'informational message')",
    )
    def Configure(self, argin: str) -> Tuple[List[ResultCode], List[str]]:
        """
        This method invokes Configure command on  Dish Master
        :rtype: tuple
        """
        # to record the command data
        self.update_command_info(CONFIGURE, argin)

        if not self._defective:
            self.logger.info("Processing Configure command")
            return [ResultCode.OK], ["Configure completed"]
        return [ResultCode.FAILED], ["Device defective. Configure Failed."]

    def is_ConfigureBand1_allowed(self) -> bool:
        """
        This method checks if the ConfigureBand1 command is allowed in current
        State.
        :rtype: bool
        """
        return True

    @command(
        dtype_in=("DevString"),
        doc_out="(ReturnType, 'informational message')",
    )
    def ConfigureBand1(self, argin: str) -> Tuple[List[ResultCode], List[str]]:
        """
        This method invokes ConfigureBand1 command on  Dish Master
        """
        if not self._defective:
            self.logger.info("Processing ConfigureBand1")
            # Set dish mode
            self.set_dish_mode(DishMode.CONFIG)
            return ([ResultCode.OK], [""])

        return (
            [ResultCode.FAILED],
            ["Device is defective, cannot process command."],
        )

    def is_ConfigureBand2_allowed(self) -> bool:
        """
        This method checks if the ConfigureBand2 Command is allowed in current
        State.
        :rtype: bool
        """
        return True

    @command(
        dtype_in=("DevString"),
        dtype_out="DevVarLongStringArray",
        doc_out="(ReturnType, 'informational message')",
    )
    def ConfigureBand2(self, argin: str) -> Tuple[List[ResultCode], List[str]]:
        """
        This method invokes ConfigureBand2 command on Dish Master
        :rtype: tuple
        """
        current_dish_mode = self._dish_mode
        if not self._defective:
            self.logger.info("Processing ConfigureBand2")
            self.set_dish_mode(DishMode.CONFIG)
            thread = threading.Thread(
                target=self.update_dish_mode,
                args=[current_dish_mode, CONFIGURE],
            )
            thread.start()
            return ([ResultCode.OK], [""])

        return (
            [ResultCode.FAILED],
            ["Device is defective, cannot process command."],
        )

    def update_dish_mode(self, value, command_name: str = ""):
        """Sets the dish mode back to original state."""
        with tango.EnsureOmniThread():
            if command_name in self._command_delay_info:
                delay_value = self._command_delay_info[command_name]
            time.sleep(delay_value)
            self.logger.info(
                "Sleep %s for command %s ", delay_value, command_name
            )
        self.set_dish_mode(value)

    def update_pointing_state(self, value, command_name):
        """Sets the dish mode back to original state."""
        with tango.EnsureOmniThread():
            if command_name in self._command_delay_info:
                delay_value = self._command_delay_info[command_name]
                time.sleep(delay_value)
            self.logger.info(
                "Sleep %s for command %s ", delay_value, command_name
            )
        self.set_pointing_state(value)

    def update_command_info(
        self, command_name: str = "", command_input: str = ""
    ) -> None:
        """This method updates the commandCallInfo attribute,
        with the respective command information.

        Args:
            command_name (str): command name
            command_input (str): Input argin for command
        """
        self.logger.info("Recording the command data")
        self._command_info = (command_name, command_input)
        self.logger.info(
            "Updated command_info value is %s", self._command_info
        )
        self._command_call_info.append(self._command_info)
        self.logger.info(
            "Updated command_call_info value is %s", self._command_call_info
        )
        self.push_change_event("commandCallInfo", self._command_call_info)
        self.logger.info("CommandCallInfo updates are pushed")

    def is_ConfigureBand3_allowed(self) -> bool:
        """
        This method checks if the ConfigureBand3 Command is allowed in current
        State.
        :rtype:bool
        """
        return True

    @command(
        dtype_in=("DevString"),
        dtype_out="DevVarLongStringArray",
        doc_out="(ReturnType, 'informational message')",
    )
    def ConfigureBand3(self, argin: str) -> Tuple[List[ResultCode], List[str]]:
        """
        This method invokes ConfigureBand3 command on  Dish Master
        """
        if not self._defective:
            self.logger.info("Processing ConfigureBand3")
            # Set dish mode
            self.set_dish_mode(DishMode.CONFIG)
            return ([ResultCode.OK], [""])
        return [ResultCode.FAILED], [
            "Device is defective, cannot process command."
        ]

    def is_ConfigureBand4_allowed(self) -> bool:
        """
        This method checks if the ConfigureBand4 Command is allowed in current
        State.
        :rtype: bool
        """
        return True

    @command(
        dtype_in=("DevString"),
        dtype_out="DevVarLongStringArray",
        doc_out="(ReturnType, 'informational message')",
    )
    def ConfigureBand4(self, argin: str) -> Tuple[List[ResultCode], List[str]]:
        """
        This method invokes ConfigureBand4 command on Dish Master
        """
        if not self._defective:
            self.logger.info("Processing ConfigureBand4")
            # Set dish mode
            self.set_dish_mode(DishMode.CONFIG)
            return ([ResultCode.OK], [""])
        return (
            [ResultCode.FAILED],
            ["Device is defective, cannot process command."],
        )

    def is_ConfigureBand5a_allowed(self) -> bool:
        """
        This method checks if the ConfigureBand5a Command is allowed in current
        State.
        :rtype:bool
        """
        return True

    @command(
        dtype_in=("DevString"),
        dtype_out="DevVarLongStringArray",
        doc_out="(ReturnType, 'informational message')",
    )
    def ConfigureBand5a(
        self, argin: str
    ) -> Tuple[List[ResultCode], List[str]]:
        """
        This method invokes ConfigureBand5a command on Dish Master
        """
        if not self._defective:
            self.logger.info("Processing ConfigureBand5a")
            # Set dish mode
            self.set_dish_mode(DishMode.CONFIG)
            return ([ResultCode.OK], [""])
        return (
            [ResultCode.FAILED],
            ["Device is defective, cannot process command."],
        )

    def is_ConfigureBand5b_allowed(self) -> bool:
        """
        This method checks if the ConfigureBand5b Command is allowed in current
        State.
        :rtype:bool
        """
        return True

    @command(
        dtype_in=("DevString"),
        dtype_out="DevVarLongStringArray",
        doc_out="(ReturnType, 'informational message')",
    )
    def ConfigureBand5b(
        self, argin: str
    ) -> Tuple[List[ResultCode], List[str]]:
        """
        This method invokes ConfigureBand5b command on Dish Master
        """
        if not self._defective:
            self.logger.info("Processing ConfigureBand5")
            # Set dish mode
            self.set_dish_mode(DishMode.CONFIG)
            return ([ResultCode.OK], [""])
        return (
            [ResultCode.FAILED],
            ["Device is defective, cannot process command."],
        )

    def is_Slew_allowed(self) -> bool:
        """
        This method checks if the Slew command is allowed in current State.
        :rtype:bool
        """
        return True

    @command(
        dtype_in=("DevVoid"),
        doc_out="(ReturnType, 'informational message')",
    )
    def Slew(self) -> Tuple[List[ResultCode], List[str]]:
        """
        This method invokes Slew command on Dish Master
        """
        if not self._defective:
            if self._pointing_state != PointingState.SLEW:
                self._pointing_state = PointingState.SLEW
                self.push_change_event("pointingState", self._pointing_state)
                return ([ResultCode.OK], [""])
        return (
            [ResultCode.FAILED],
            ["Device is defective, cannot process command."],
        )

    @command(
        dtype_in=("DevVoid"),
        dtype_out="DevVarLongStringArray",
        doc_out="(ReturnType, 'informational message')",
    )
    def StartCapture(self) -> Tuple[List[ResultCode], List[str]]:
        """
        This method invokes StartCapture command on Dish Master
        """
        # TBD: Dish mode changedoc_out="(ReturnType, 'DevVoid')",
        return ([ResultCode.OK], [""])

    @command(
        dtype_in=("DevVoid"),
        dtype_out="DevVarLongStringArray",
        doc_out="(ReturnType, 'informational message')",
    )
    def SetMaintenanceMode(self) -> Tuple[List[ResultCode], List[str]]:
        """
        This method sets the Maintainance Mode for the dish
        """
        # TBD: Dish mode change
        return ([ResultCode.OK], [""])

    def is_Scan_allowed(self) -> bool:
        """
        This method checks if the Scan Command is allowed in current State.
        :rtype:bool
        """
        return True

    @command(
        dtype_in=("DevVoid"),
        dtype_out="DevVarLongStringArray",
        doc_out="(ReturnType, 'informational message')",
    )
    def Scan(self) -> Tuple[List[ResultCode], List[str]]:
        """
        This method invokes Scan command on Dish Master
        """
        # TBD: Dish mode change
        self.logger.info("Processing Scan")
        return ([ResultCode.OK], [""])

    def is_Reset_allowed(self) -> bool:
        """
        This method checks if the Reset command is allowed in current State.
        :rtype:bool
        """
        return True

    @command(
        dtype_out="DevVarLongStringArray",
        doc_out="(ReturnType, 'informational message')",
    )
    def Reset(self) -> Tuple[List[ResultCode], List[str]]:
        """
        This method invokes Reset command on Dish Master
        :rtype:tuple
        """
        # TBD: Dish mode change
        return ([ResultCode.OK], [""])


# ----------
# Run server
# ----------


def main(args=None, **kwargs):
    """
    Runs the HelperDishDevice Tango device.
    :param args: Arguments internal to TANGO

    :param kwargs: Arguments internal to TANGO

    :return: integer. Exit code of the run method.
    """
    return run((HelperDishDevice,), args=args, **kwargs)


if __name__ == "__main__":
    main()<|MERGE_RESOLUTION|>--- conflicted
+++ resolved
@@ -476,44 +476,89 @@
             # Set dish mode
             self.set_dish_mode(DishMode.OPERATE)
             return ([ResultCode.OK], [""])
-<<<<<<< HEAD
 
         return [ResultCode.FAILED], [
             "Device is Defective, cannot process command."
         ]
-=======
+
+    def is_AbortCommands_allowed(self) -> bool:
+        """
+        This method checks if the AbortCommands command is allowed in current
+        State.
+        :rtype: bool
+        """
+        return True
+
+    @command(
+        dtype_out="DevVarLongStringArray",
+        doc_out="(ReturnType, 'informational message')",
+    )
+    def AbortCommands(self) -> Tuple[List[ResultCode], List[str]]:
+        """
+        This method invokes AbortCommands command on  Dish Master
+        :rtype: tuple
+        """
+        self.update_command_info(ABORT_COMMANDS, "")
+
+        self.logger.info("Abort Completed")
+        # Dish Mode Not Applicable.
+        return ([ResultCode.OK], [""])
+
+    def is_Configure_allowed(self) -> bool:
+        """
+        This method checks if the Configure Command is allowed in current
+        State.
+        :rtype: bool
+        """
+        return True
+
+    @command(
+        dtype_in=("DevString"),
+        doc_out="(ReturnType, 'informational message')",
+    )
+    def Configure(self, argin: str) -> Tuple[List[ResultCode], List[str]]:
+        """
+        This method invokes Configure command on  Dish Master
+        :rtype: tuple
+        """
+        # to record the command data
+        self.update_command_info(CONFIGURE, argin)
+
+        if not self._defective:
+            self.logger.info("Processing Configure command")
+            return [ResultCode.OK], ["Configure completed"]
+        return [ResultCode.FAILED], ["Device defective. Configure Failed."]
+
+    def is_ConfigureBand1_allowed(self) -> bool:
+        """
+        This method checks if the ConfigureBand1 command is allowed in current
+        State.
+        :rtype: bool
+        """
+        return True
+
+    @command(
+        dtype_in=("DevString"),
+        doc_out="(ReturnType, 'informational message')",
+    )
+    def ConfigureBand1(self, argin: str) -> Tuple[List[ResultCode], List[str]]:
+        """
+        This method invokes ConfigureBand1 command on  Dish Master
+        """
+        if not self._defective:
+            self.logger.info("Processing ConfigureBand1")
+            # Set dish mode
+            self.set_dish_mode(DishMode.CONFIG)
+            return ([ResultCode.OK], [""])
+
         return (
             [ResultCode.FAILED],
             ["Device is defective, cannot process command."],
         )
->>>>>>> d5b9ab87
-
-    def is_AbortCommands_allowed(self) -> bool:
-        """
-        This method checks if the AbortCommands command is allowed in current
-        State.
-        :rtype: bool
-        """
-        return True
-
-    @command(
-        dtype_out="DevVarLongStringArray",
-        doc_out="(ReturnType, 'informational message')",
-    )
-    def AbortCommands(self) -> Tuple[List[ResultCode], List[str]]:
-        """
-        This method invokes AbortCommands command on  Dish Master
-        :rtype: tuple
-        """
-        self.update_command_info(ABORT_COMMANDS, "")
-
-        self.logger.info("Abort Completed")
-        # Dish Mode Not Applicable.
-        return ([ResultCode.OK], [""])
-
-    def is_Configure_allowed(self) -> bool:
-        """
-        This method checks if the Configure Command is allowed in current
+
+    def is_ConfigureBand2_allowed(self) -> bool:
+        """
+        This method checks if the ConfigureBand2 Command is allowed in current
         State.
         :rtype: bool
         """
@@ -521,66 +566,16 @@
 
     @command(
         dtype_in=("DevString"),
-        doc_out="(ReturnType, 'informational message')",
-    )
-    def Configure(self, argin: str) -> Tuple[List[ResultCode], List[str]]:
-        """
-        This method invokes Configure command on  Dish Master
+        dtype_out="DevVarLongStringArray",
+        doc_out="(ReturnType, 'informational message')",
+    )
+    def ConfigureBand2(self, argin: str) -> Tuple[List[ResultCode], List[str]]:
+        """
+        This method invokes ConfigureBand2 command on Dish Master
         :rtype: tuple
         """
         # to record the command data
         self.update_command_info(CONFIGURE, argin)
-
-        if not self._defective:
-            self.logger.info("Processing Configure command")
-            return [ResultCode.OK], ["Configure completed"]
-        return [ResultCode.FAILED], ["Device defective. Configure Failed."]
-
-    def is_ConfigureBand1_allowed(self) -> bool:
-        """
-        This method checks if the ConfigureBand1 command is allowed in current
-        State.
-        :rtype: bool
-        """
-        return True
-
-    @command(
-        dtype_in=("DevString"),
-        doc_out="(ReturnType, 'informational message')",
-    )
-    def ConfigureBand1(self, argin: str) -> Tuple[List[ResultCode], List[str]]:
-        """
-        This method invokes ConfigureBand1 command on  Dish Master
-        """
-        if not self._defective:
-            self.logger.info("Processing ConfigureBand1")
-            # Set dish mode
-            self.set_dish_mode(DishMode.CONFIG)
-            return ([ResultCode.OK], [""])
-
-        return (
-            [ResultCode.FAILED],
-            ["Device is defective, cannot process command."],
-        )
-
-    def is_ConfigureBand2_allowed(self) -> bool:
-        """
-        This method checks if the ConfigureBand2 Command is allowed in current
-        State.
-        :rtype: bool
-        """
-        return True
-
-    @command(
-        dtype_in=("DevString"),
-        dtype_out="DevVarLongStringArray",
-        doc_out="(ReturnType, 'informational message')",
-    )
-    def ConfigureBand2(self, argin: str) -> Tuple[List[ResultCode], List[str]]:
-        """
-        This method invokes ConfigureBand2 command on Dish Master
-        :rtype: tuple
-        """
         current_dish_mode = self._dish_mode
         if not self._defective:
             self.logger.info("Processing ConfigureBand2")
