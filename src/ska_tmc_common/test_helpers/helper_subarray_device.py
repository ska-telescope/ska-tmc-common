# pylint: disable=too-many-lines
"""
This module implements the Helper devices for subarray nodes for testing
an integrated TMC
"""
import json

# pylint: disable=attribute-defined-outside-init
import threading
import time
from logging import Logger
from typing import Any, Callable, List, Optional, Tuple

import tango
from ska_tango_base.commands import ResultCode
from ska_tango_base.control_model import HealthState, ObsState
from ska_tango_base.subarray import SKASubarray, SubarrayComponentManager
from tango import AttrWriteType, DevState, EnsureOmniThread
from tango.server import attribute, command, run

from ska_tmc_common import CommandNotAllowed, FaultType

from .constants import (
    ABORT,
    ASSIGN_RESOURCES,
    CONFIGURE,
    END,
    END_SCAN,
    GO_TO_IDLE,
    OBS_RESET,
    OFF,
    ON,
    RELEASE_ALL_RESOURCES,
    RELEASE_RESOURCES,
    RESTART,
    SCAN,
    STAND_BY,
)


class EmptySubArrayComponentManager(SubarrayComponentManager):
    """
    This is a Component Manager created for the use of Helper Subarray devices.
    """

    def __init__(
        self,
        logger: Logger,
        communication_state_callback: Optional[Callable],
        component_state_callback: Optional[Callable],
        **kwargs,
    ) -> None:
        self.logger = logger
        super().__init__(
            logger,
            communication_state_callback,
            component_state_callback,
            **kwargs,
        )
        self._assigned_resources = []

    def assign(self, resources: list) -> Tuple[ResultCode, str]:
        """
        Assign resources to the component.
        :param resources: resources to be assigned
        :returns: ResultCode, message
        :rtype:tuple
        """
        self.logger.info("Resources: %s", resources)
        self._assigned_resources = ["0001"]
        return ResultCode.OK, ""

    def release(self, resources: list) -> Tuple[ResultCode, str]:
        """
        Release resources from the component.
        :param resources: resources to be released
        :returns: ResultCode, message
        :rtype:tuple
        """
        self.logger.info("Released Resources: %s", resources)
        return ResultCode.OK, ""

    def release_all(self) -> Tuple[ResultCode, str]:
        """
        Release all resources.
        :returns: ResultCode, message
        :rtype:tuple
        """
        self._assigned_resources = []

        return ResultCode.OK, ""

    def configure(self, configuration: str) -> Tuple[ResultCode, str]:
        """
        Configure the component.
        :param configuration: the configuration to be configured
        :type configuration: str
        :returns: ResultCode, message
        :rtype:tuple
        """
        self.logger.info("%s", configuration)

        return ResultCode.OK, ""

    def scan(self, args: Any) -> Tuple[ResultCode, str]:
        """
        Start scanning.
        :returns: ResultCode, message
        :rtype:tuple
        """
        self.logger.info("%s", args)
        return ResultCode.OK, ""

    def end_scan(self) -> Tuple[ResultCode, str]:
        """
        End scanning.
        :returns: ResultCode, message
        :rtype:tuple
        """

        return ResultCode.OK, ""

    def end(self) -> Tuple[ResultCode, str]:
        """
        End Scheduling blocks.
        :returns: ResultCode, message
        :rtype:tuple
        """

        return ResultCode.OK, ""

    def abort(self) -> Tuple[ResultCode, str]:
        """
        Tell the component to abort whatever it was doing.
        :returns: ResultCode, message
        :rtype:tuple
        """

        return ResultCode.OK, ""

    def obsreset(self) -> Tuple[ResultCode, str]:
        """
        Reset the component to unconfirmed but do not release resources.
        :returns: ResultCode, message
        :rtype:tuple
        """

        return ResultCode.OK, ""

    def restart(self) -> Tuple[ResultCode, str]:
        """
        Deconfigure and release all resources.
        :returns: ResultCode, message
        :rtype:tuple
        """

        return ResultCode.OK, ""

    @property
    def assigned_resources(self) -> list:
        """
        Return the resources assigned to the component.

        :return: the resources assigned to the component
        :rtype: list
        """
        # import debugpy; debugpy.debug_this_thread()
        return self._assigned_resources


# pylint: disable=too-many-instance-attributes
class HelperSubArrayDevice(SKASubarray):
    """A generic subarray device for triggering state changes with a command.
    It can be used as helper device for element subarray node"""

    def init_device(self):
        super().init_device()
        # super(SKASubarray, self).init_device()
        self._health_state = HealthState.OK
        self._isSubsystemAvailable = False
        self._command_in_progress = ""
        self._command_delay_info = {
            ASSIGN_RESOURCES: 2,
            CONFIGURE: 2,
            RELEASE_RESOURCES: 2,
            ABORT: 2,
            RESTART: 2,
            RELEASE_ALL_RESOURCES: 2,
            END: 2,
        }
        self._scan_id = None
        self._assigned_resources = "{ }"
        # tuple of list
        self._command_call_info = []
        self._command_info = ("", "")
        self._state_duration_info = []
        self._delay = 2
        self._raise_exception = False
        self.defective_params = {
            "enabled": False,
            "fault_type": FaultType.FAILED_RESULT,
            "error_message": "Default exception.",
            "result": ResultCode.FAILED,
        }

    class InitCommand(SKASubarray.InitCommand):
        """A class for the HelperSubarrayDevice's init_device() "command"."""

        def do(self) -> Tuple[ResultCode, str]:
            """
            Stateless hook for device initialization.
            """
            super().do()
            self._device.set_change_event("State", True, False)
            self._device.set_change_event("obsState", True, False)
            self._device.set_change_event("commandInProgress", True, False)
            self._device.set_change_event("healthState", True, False)
            self._device.set_change_event(
                "longRunningCommandResult", True, False
            )
            self._device.set_change_event("commandCallInfo", True, False)
            self._device.set_change_event("assignedResources", True, False)
            self._device.set_change_event("isSubsystemAvailable", True, False)
            return ResultCode.OK, ""

    commandInProgress = attribute(dtype="DevString", access=AttrWriteType.READ)

    receiveAddresses = attribute(dtype="DevString", access=AttrWriteType.READ)

    defective = attribute(dtype=str, access=AttrWriteType.READ)

    commandDelayInfo = attribute(dtype=str, access=AttrWriteType.READ)

    raiseException = attribute(dtype=bool, access=AttrWriteType.READ)

    commandCallInfo = attribute(
        dtype=(("str",),),
        access=AttrWriteType.READ,
        max_dim_x=100,
        max_dim_y=100,
    )

    obsStateTransitionDuration = attribute(
        dtype="DevString", access=AttrWriteType.READ
    )

    scanId = attribute(dtype="DevLong", access=AttrWriteType.READ)

    isSubsystemAvailable = attribute(dtype=bool, access=AttrWriteType.READ)

    @attribute(dtype=("DevString"), max_dim_x=1024)
    def assignedResources(self) -> list:
        return self._assigned_resources

    def read_scanId(self) -> int:
        """This method is used to read the attribute value for scanId."""
        return self._scan_id

    def read_obsStateTransitionDuration(self):
        """Read transition"""
        return json.dumps(self._state_duration_info)

    def read_isSubsystemAvailable(self) -> bool:
        """
        Returns avalability status for the leaf nodes devices

        :rtype: bool
        """
        return self._isSubsystemAvailable

    @command(
        dtype_in=bool,
        doc_in="Set Availability of the device",
    )
    def SetSubsystemAvailable(self, value: bool) -> None:
        """
        Sets Availability of the device
        :rtype: bool
        """
        self.logger.info("Setting the avalability value to : %s", value)
        if self._isSubsystemAvailable != value:
            self._isSubsystemAvailable = value
            self.push_change_event(
                "isSubsystemAvailable", self._isSubsystemAvailable
            )

    @command(
        dtype_in=str,
        doc_in="Set Obs State Duration",
    )
    def AddTransition(self, state_duration_info: str) -> None:
        """This command will set duration for obs state such that when
        respective command for obs state is triggered then it change obs state
        after provided duration
        """
        self.logger.info(
            "Adding observation state transitions for Csp Subarray and \
                         Sdp Subarray Simulators"
        )
        self.logger.info(
            "ObsState transitions sequence for Csp Subarray and \
                Sdp Subarray Simulators is: %s",
            state_duration_info,
        )
        self._state_duration_info = json.loads(state_duration_info)

    @command(
        doc_in="Reset Obs State Duration",
    )
    def ResetTransitions(self) -> None:
        """This command will reset ObsState duration which is set"""
        self.logger.info("Resetting Obs State Duration")
        self._state_duration_info = []

    def read_commandCallInfo(self):
        """This method is used to read the attribute value for
        commandCallInfo.
        """
        return self._command_call_info

    def read_commandDelayInfo(self):
        """This method is used to read the attribute value for delay."""

        return json.dumps(self._command_delay_info)

    def read_raiseException(self) -> bool:
        """This method is used to read the attribute value for raise exception

        :rtype: bool
        """
        return self._raise_exception

    def read_commandInProgress(self) -> str:
        """
        This method is used to read, which command is in progress
        :rtype:str
        """
        return self._command_in_progress

    def read_defective(self) -> str:
        """
        This method is used to read the value of the attribute defective
        :rtype: str
        """
        return json.dumps(self.defective_params)

    def read_receiveAddresses(self) -> str:
        """
        This method is used to read receiveAddresses attribute
        :rtype:str
        """
        return self._receive_addresses

    def push_command_result(
        self, result: ResultCode, command: str, exception: str = ""
    ) -> None:
        """Push long running command result event for given command.
        :param result: The result code to be pushed as an event
        :type: ResultCode
        :param command: The command name for which the event is being pushed
        :type: str
        :param exception: Exception message to be pushed as an event
        :type: str
        """
        command_id = f"{time.time()}-{command}"
        self.logger.info(
            "The command_id is %s and the ResultCode is %s", command_id, result
        )
        if exception:
            command_result = (command_id, exception)
            self.logger.info("Sending Event %s", command_result)
            self.push_change_event("longRunningCommandResult", command_result)
        command_result = (command_id, json.dumps(result))
        self.logger.info("Sending Event %s", command_result)
        self.push_change_event("longRunningCommandResult", command_result)

    def update_device_obsstate(
        self, value: ObsState, command_name: str = ""
    ) -> None:
        """Updates the given data after a delay."""
        delay_value = 0
        with tango.EnsureOmniThread():
            if command_name in self._command_delay_info:
                delay_value = self._command_delay_info[command_name]
            time.sleep(delay_value)
            self.logger.info(
                "Sleep %s for command %s ", delay_value, command_name
            )
            self._obs_state = value
            time.sleep(0.1)
            self.push_change_event("obsState", self._obs_state)

    def update_command_info(
        self, command_name: str = "", command_input: str = ""
    ) -> None:
        """This method updates the commandCallInfo attribute,
        with the respective command information.

        Args:
            command_name (str): command name
            command_input (str): Input argin for command
        """
        self.logger.info(
            "Recording the command data for Sdp Subarray \
                 or Csp Subarray simulators"
        )
        self._command_info = (command_name, command_input)
        self.logger.info(
            "Recorded command_info for Sdp Subarray \
            or Csp Subarray simulators is %s",
            self._command_info,
        )
        self._command_call_info.append(self._command_info)
        self.logger.info(
            "Recorded command_call_info list for Csp Subarray or \
                Sdp Subarray simulators is %s",
            self._command_call_info,
        )

        self.push_change_event("commandCallInfo", self._command_call_info)
        self.logger.info("CommandCallInfo updates are pushed")

    def _update_obs_state_in_sequence(self):
        """Update Obs state in sequence as per state duration info"""
        with tango.EnsureOmniThread():
            for obs_state, duration in self._state_duration_info:
                obs_state_enum = ObsState[obs_state]
                self.logger.info(
                    "Sleep %s for obs state %s", duration, obs_state
                )
                time.sleep(duration)
                self._obs_state = obs_state_enum
                self.push_change_event("obsState", self._obs_state)

    def _start_thread(self, args: list) -> None:
        """This method start thread which is required for
        changing obs state after certain duration
        """
        thread = threading.Thread(
            target=self.update_device_obsstate,
            args=args,
        )
        thread.start()

    def _follow_state_duration(self):
        """This method will update obs state as per state duration
        in separate thread
        """
        thread = threading.Thread(
            target=self._update_obs_state_in_sequence,
        )
        thread.start()

    def create_component_manager(self) -> EmptySubArrayComponentManager:
        """
        This method is used to create an instance of
        EmptySubarrayComponentManager         :return:
        :rtype: EmptySubArrayComponentManager
        """
        cm = EmptySubArrayComponentManager(
            logger=self.logger,
            communication_state_callback=None,
            component_state_callback=None,
        )
        return cm

    @command(
        dtype_in=bool,
        doc_in="Raise Exception",
    )
    def SetRaiseException(self, value: bool) -> None:
        """Set Raise Exception"""
        self.logger.info("Setting the raise exception value to : %s", value)
        self._raise_exception = value

    @command(
        dtype_in=str,
        doc_in="Set Delay",
    )
    def SetDelay(self, command_delay_info: str) -> None:
        """Update delay value"""
        self.logger.info(
            "Setting the Delay value for Csp Subarray \
                or Sdp Subarray simulator to : %s",
            command_delay_info,
        )
        # set command info
        command_delay_info_dict = json.loads(command_delay_info)
        for key, value in command_delay_info_dict.items():
            self._command_delay_info[key] = value
        self.logger.info("Command Delay Info Set %s", self._command_delay_info)

    @command(
        doc_in="Reset Delay",
    )
    def ResetDelay(self) -> None:
        """Reset Delay to it's default values"""
        self.logger.info(
            "Resetting Command Delays for \
            Csp Subarray or Sdp Simulators"
        )
        # Reset command info
        self._command_delay_info = {
            ASSIGN_RESOURCES: 2,
            CONFIGURE: 2,
            RELEASE_RESOURCES: 2,
            ABORT: 2,
            RESTART: 2,
            RELEASE_ALL_RESOURCES: 2,
            END: 2,
        }

    @command(
        doc_in="Clears commandCallInfo",
    )
    def ClearCommandCallInfo(self) -> None:
        """Clears commandCallInfo to empty list"""
        self.logger.info(
            "Clearing CommandCallInfo for Csp and Sdp Subarray simulators"
        )
        self._command_call_info.clear()
        self.push_change_event("commandCallInfo", self._command_call_info)

    @command(
        dtype_in=int,
        doc_in="Set ObsState",
    )
    def SetDirectObsState(self, argin: ObsState) -> None:
        """
        Trigger a ObsState change
        """
        # import debugpy; debugpy.debug_this_thread()
        self.logger.info("Setting the obsState to %s", argin)
        value = ObsState(argin)
        if self._obs_state != value:
            self._obs_state = value
            self.push_change_event("obsState", self._obs_state)
            self.logger.info("Device obsState is set to %s", self._obs_state)

    @command(
        dtype_in="DevState",
        doc_in="state to assign",
    )
    def SetDirectState(self, argin: tango.DevState) -> None:
        """
        Trigger a DevState if self.dev_state() != argin:
            self.set_state(argin)
                change
        """
        # import debugpy; debugpy.debug_this_thread()
        if self.dev_state() != argin:
            self.set_state(argin)
            self.push_change_event("State", self.dev_state())

    @command(
        dtype_in=int,
        doc_in="state to assign",
    )
    def SetDirectHealthState(self, argin: HealthState) -> None:
        """
        Trigger a HealthState change
        """
        # import debugpy; debugpy.debug_this_thread()
        # # pylint: disable=E0203
        self.logger.info(
            "HealthState value for simulator is : %s", self._health_state
        )
        value = HealthState(argin)
        if self._health_state != value:
            self.logger.info(
                "Setting HealthState value for simulator to : %s", value
            )
            self._health_state = HealthState(argin)
            self.push_change_event("healthState", self._health_state)
            self.logger.info("Pushed updated HealthState value for simulator")

    @command(
        dtype_in="DevString",
        doc_in="command in progress",
    )
    def SetDirectCommandInProgress(self, argin: str) -> None:
        """
        Trigger a CommandInProgress change
        """
        # import debugpy; debugpy.debug_this_thread()
        if self._command_in_progress != argin:
            self._command_in_progress = argin
            self.push_change_event(
                "commandInProgress", self._command_in_progress
            )

    @command(
        dtype_in=("DevString"),
        doc_in="assignedResources attribute value",
    )
    def SetDirectassignedResources(self, argin: str) -> None:
        """
        Triggers an assignedResources attribute change.
        Note: This method should be used only in case of low.
        """
        if self._assigned_resources != argin:
            self._assigned_resources = argin
            self.push_change_event("assignedResources", argin)
            self.logger.info(
                "Updated assignedResources attribute value to %s", str(argin)
            )

    def is_On_allowed(self) -> bool:
        """
        Check if command `On` is allowed in the current device
        state.

        :return: ``True`` if the command is allowed
<<<<<<< HEAD
        :rtype: boolean
        :raises CommandNotAllowed: command is not allowed
=======
        :rtype: bool
>>>>>>> 94191697
        """
        if self.defective_params["enabled"]:
            if (
                self.defective_params["fault_type"]
                == FaultType.COMMAND_NOT_ALLOWED
            ):
                self.logger.info(
                    "Device is defective, cannot process command."
                )
                raise CommandNotAllowed(self.defective_params["error_message"])
        self.logger.info("On command is allowed")
        return True

    @command(
        dtype_out="DevVarLongStringArray",
        doc_out="(ReturnType, 'informational message')",
    )
    def On(self) -> Tuple[List[ResultCode], List[str]]:
        """
        This method invokes On command on Subarray Device
        :rtype: Tuple
        """
        self.logger.info("Instructed simulator to invoke On command")
        self.update_command_info(ON, "")
        if self.defective_params["enabled"]:
            return self.induce_fault(
                "On",
            )
        if self.dev_state() != DevState.ON:
            self.set_state(DevState.ON)
            self.push_change_event("State", self.dev_state())
            self.logger.info("On command completed.")
        return [ResultCode.OK], [""]

    def is_Off_allowed(self) -> bool:
        """
        Check if command `Off` is allowed in the current device
        state.

        :return: ``True`` if the command is allowed
<<<<<<< HEAD
        :rtype: boolean
        :raises CommandNotAllowed: command is not allowed
=======
        :rtype: bool
>>>>>>> 94191697
        """
        if self.defective_params["enabled"]:
            if (
                self.defective_params["fault_type"]
                == FaultType.COMMAND_NOT_ALLOWED
            ):
                self.logger.info(
                    "Device is defective, cannot process command."
                )
                raise CommandNotAllowed(self.defective_params["error_message"])
        self.logger.info("Off command is allowed")
        return True

    def induce_fault(
        self,
        command_name: str,
    ) -> Tuple[List[ResultCode], List[str]]:
        """
        Induces a fault into the device based on the given parameters.

        :param command_name: The name of the
         command for which a fault is being induced.
        :type command_name: str

<<<<<<< HEAD
=======
        :rtype: Tuple[List[ResultCode], List[str]]

>>>>>>> 94191697
        Example:
        defective = json.dumps(
        {
        "enabled": False,
        "fault_type": FaultType.FAILED_RESULT,
        "error_message": "Default exception.",
        "result": ResultCode.FAILED,
        "target_obsstates": [ObsState.RESOURCING, ObsState.EMPTY],
        }
        )
        defective_params = json.loads(defective)

        Detailed Explanation:
        This method simulates inducing various types of faults into a device
        to test its robustness and error-handling capabilities.

        - FAILED_RESULT:
          A fault type that triggers a failed result code
          for the command. The device will return a result code of 'FAILED'
          along with a custom error message, indicating that
          the command execution has failed.

        - LONG_RUNNING_EXCEPTION:
          A fault type that simulates a command getting stuck in an
          intermediate state for an extended period.
          This could simulate a situation where a command execution
          hangs due to some internal processing issue.

        - STUCK_IN_INTERMEDIATE_STATE:
          This fault type represents a scenario where the
          device gets stuck in an intermediate state between two
          well-defined states. This can help test the device's state
          recovery and error handling mechanisms.

        - STUCK_IN_OBS_STATE:
          This fault type represents a scenario where the
          device gets stuck in a transitional obsstate as there is
          some failure. It also raise exception of the same.

        - COMMAND_NOT_ALLOWED:
          This fault type represents a situation where the
          given command is not allowed to be executed due to some
          authorization or permission issues. The device
          should respond with an appropriate error code and message.

        :raises: None
        """
        self.logger.info("Inducing fault for command %s", command_name)
        fault_type = self.defective_params["fault_type"]
        result = self.defective_params["result"]
        fault_message = self.defective_params["error_message"]

        if self.defective_params.get("intermediate_state"):
            intermediate_state = self.defective_params.get(
                "intermediate_state"
            )
        else:
            intermediate_state = ObsState.RESOURCING
            self.logger.info("intermediate_state is: %s", intermediate_state)

        if fault_type == FaultType.FAILED_RESULT:
            self.logger.info("FAILED RESULT Fault type")
            self.logger.info(
                "Target obsStates are: %s",
                self.defective_params.get("target_obsstates"),
            )
            if "target_obsstates" in self.defective_params:
                # Utilise target_obsstate parameter when Subarray should
                # transition to specific obsState while returning
                # ResultCode.FAILED
                obsstate_list = self.defective_params.get("target_obsstates")
                for obsstate in obsstate_list:
                    self._obs_state = obsstate
                    time.sleep(1)
                    self.logger.info(
                        "pushing target obsstate %s event", self._obs_state
                    )
                    self.push_change_event("obsState", self._obs_state)

                command_id = f"1000_{command_name}"
                command_result = (
                    command_id,
                    f"Exception occured on device: {self.get_name()}",
                )
                self.logger.info(
                    "pushing longRunningCommandResult %s event", command_result
                )
                self.push_change_event(
                    "longRunningCommandResult", command_result
                )
            return [result], [fault_message]

        if fault_type == FaultType.LONG_RUNNING_EXCEPTION:
            thread = threading.Timer(
                self._delay,
                function=self.push_command_result,
                args=[result, command_name, fault_message],
            )
            thread.start()
            return [ResultCode.QUEUED], [""]

        if fault_type == FaultType.STUCK_IN_INTERMEDIATE_STATE:
            self._obs_state = intermediate_state
            self.logger.info("pushing obsState %s event", intermediate_state)
            self.push_change_event("obsState", intermediate_state)
            return [ResultCode.QUEUED], [""]

        if fault_type == FaultType.STUCK_IN_OBSTATE:
            self._obs_state = intermediate_state
            self.logger.info("pushing obsState %s event", intermediate_state)
            self.push_change_event("obsState", intermediate_state)

            command_id = f"1000_{command_name}"
            command_result = (
                command_id,
                json.dumps(
                    [
                        ResultCode.FAILED,
                        f"Exception occured on device: {self.get_name()}",
                    ]
                ),
            )
            self.logger.info(
                "pushing longRunningCommandResult %s event", command_result
            )
            self.push_change_event("longRunningCommandResult", command_result)
            return [ResultCode.QUEUED], [""]

        return [ResultCode.OK], [""]

    @command(
        dtype_in=str,
        doc_in="Set Defective parameters",
    )
    def SetDefective(self, values: str) -> None:
        """
        Trigger defective change
        :param: values
        :type: str
        """
        input_dict = json.loads(values)
        self.logger.info("Setting defective params to %s", input_dict)
        self.defective_params = input_dict

    @command(
        dtype_out="DevVarLongStringArray",
        doc_out="(ReturnType, 'informational message')",
    )
    def Off(self) -> Tuple[List[ResultCode], List[str]]:
        """
        This method invokes Off command on Subarray Device
        :rtype: Tuple
        """
        self.logger.info("Instructed simulator to invoke Off command")
        self.update_command_info(OFF, "")
        if self.defective_params["enabled"]:
            return self.induce_fault(
                "Off",
            )
        if self.dev_state() != DevState.OFF:
            self.set_state(DevState.OFF)
            self.push_change_event("State", self.dev_state())
            self.logger.info("Off completed")
        return [ResultCode.OK], [""]

    def is_Standby_allowed(self) -> bool:
        """
        Check if command `Standby` is allowed in the current device
        state.

        :return: ``True`` if the command is allowed
<<<<<<< HEAD
        :rtype: boolean
        :raises CommandNotAllowed: command is not allowed
=======
        :rtype: bool
>>>>>>> 94191697
        """
        if self.defective_params["enabled"]:
            if (
                self.defective_params["fault_type"]
                == FaultType.COMMAND_NOT_ALLOWED
            ):
                self.logger.info(
                    "Device is defective, cannot process command."
                )
                raise CommandNotAllowed(self.defective_params["error_message"])
        self.logger.info("Standby command is allowed")
        return True

    @command(
        dtype_out="DevVarLongStringArray",
        doc_out="(ReturnType, 'informational message')",
    )
    def Standby(self) -> Tuple[List[ResultCode], List[str]]:
        """
        This method invokes Standby command on subarray devices
        :return: ResultCode, message
        :rtype: tuple
        """
        self.logger.info("Instructed simulator to invoke Standby command")
        self.update_command_info(STAND_BY, "")
        if self.defective_params["enabled"]:
            return self.induce_fault(
                "Standby",
            )

        if self.dev_state() != DevState.STANDBY:
            self.set_state(DevState.STANDBY)
            self.push_change_event("State", self.dev_state())
        self.logger.info("Standby completed")
        return [ResultCode.OK], [""]

    def is_AssignResources_allowed(self) -> bool:
        """
        Check if command `AssignResources` is allowed in the current device
        state.

        :return: ``True`` if the command is allowed
<<<<<<< HEAD
        :rtype: boolean
        :raises CommandNotAllowed: command is not allowed
=======
        :rtype: bool
>>>>>>> 94191697
        """
        if self.defective_params["enabled"]:
            if (
                self.defective_params["fault_type"]
                == FaultType.COMMAND_NOT_ALLOWED
            ):
                self.logger.info(
                    "Device is defective, cannot process command."
                )
                raise CommandNotAllowed(self.defective_params["error_message"])
        self.logger.info("AssignResources Command is allowed")
        return True

    @command(
        dtype_in=("str"),
        doc_in="The input string in JSON format consists of receptorIDList.",
        dtype_out="DevVarLongStringArray",
        doc_out="(ReturnType, 'informational message')",
    )
    def AssignResources(
        self, argin: str
    ) -> Tuple[List[ResultCode], List[str]]:
        """
        This method invokes AssignResources command on subarray devices
        """
        self.logger.info(
            "Instructed simulator to invoke AssignResources command"
        )
        self.update_command_info(ASSIGN_RESOURCES, argin)
        if self.defective_params["enabled"]:
            return self.induce_fault(
                "AssignResources",
            )
        if self._raise_exception:
            self._obs_state = ObsState.RESOURCING
            self.push_change_event("obsState", self._obs_state)
            self.thread = threading.Thread(
                target=self.wait_and_update_exception, args=["AssignResources"]
            )
            self.thread.start()
            return [ResultCode.QUEUED], [""]
        self._obs_state = ObsState.RESOURCING
        self.push_change_event("obsState", self._obs_state)
        thread = threading.Thread(
            target=self.update_device_obsstate,
            args=[ObsState.IDLE, ASSIGN_RESOURCES],
        )
        thread.start()
        self.logger.debug(
            "AssignResources command invoked, obsState will transition to"
            + "IDLE, current obsState is %s",
            self._obs_state,
        )
        return [ResultCode.OK], [""]

    def wait_and_update_exception(self, command_name):
        """Waits for 5 secs before pushing a longRunningCommandResult event."""
        with EnsureOmniThread():
            time.sleep(5)
            command_id = f"1000_{command_name}"
            command_result = (
                command_id,
                f"Exception occurred on device: {self.get_name()}",
            )
            self.push_change_event("longRunningCommandResult", command_result)

    def is_ReleaseResources_allowed(self) -> bool:
        """
        Check if command `ReleaseResources` is allowed in the current device
        state.

        :return: ``True`` if the command is allowed
<<<<<<< HEAD
        :rtype: boolean
        :raises CommandNotAllowed: command is not allowed
=======
        :rtype: bool
>>>>>>> 94191697
        """
        if self.defective_params["enabled"]:
            if (
                self.defective_params["fault_type"]
                == FaultType.COMMAND_NOT_ALLOWED
            ):
                self.logger.info(
                    "Device is defective, cannot process command."
                )
                raise CommandNotAllowed(self.defective_params["error_message"])
        self.logger.info("ReleaseResources Command is allowed")
        return True

    @command(
        dtype_in="str",
        doc_in="The input string in JSON format consists of receptorIDList.",
        dtype_out="DevVarLongStringArray",
        doc_out="(ReturnType, 'informational message')",
    )
    def ReleaseResources(self, argin) -> Tuple[List[ResultCode], List[str]]:
        """
        This method invokes ReleaseResources command on subarray device
        """
        self.logger.info(
            "Instructed simulator to invoke ReleaseResources command"
        )
        self.logger.info(argin)
        self.update_command_info(RELEASE_RESOURCES, "")
        if self.defective_params["enabled"]:
            return self.induce_fault(
                "ReleaseResources",
            )

        if self._obs_state != ObsState.EMPTY:
            self._obs_state = ObsState.EMPTY
            self.push_change_event("obsState", self._obs_state)
        self.logger.info("ReleaseResources command completed.")
        return [ResultCode.OK], [""]

    def is_ReleaseAllResources_allowed(self) -> bool:
        """
        Check if command `ReleaseAllResources` is allowed in the current
        device state.

        :return: ``True`` if the command is allowed
<<<<<<< HEAD
        :rtype: boolean
        :raises CommandNotAllowed: command is not allowed
=======
        :rtype: bool
>>>>>>> 94191697
        """
        if self.defective_params["enabled"]:
            if (
                self.defective_params["fault_type"]
                == FaultType.COMMAND_NOT_ALLOWED
            ):
                self.logger.info(
                    "Device is defective, cannot process command."
                )
                raise CommandNotAllowed(self.defective_params["error_message"])
        self.logger.info("ReleaseAllResources command is allowed")
        return True

    @command(
        dtype_out="DevVarLongStringArray",
        doc_out="(ReturnType, 'informational message')",
    )
    def ReleaseAllResources(self) -> Tuple[List[ResultCode], List[str]]:
        """
        This method invokes ReleaseAllResources command on
        subarray device
        :return: ResultCode, message
        :rtype: tuple
        """
        self.logger.info(
            "Instructed simulator to invoke ReleaseAllResources command"
        )
        self.update_command_info(RELEASE_ALL_RESOURCES, "")
        if self.defective_params["enabled"]:
            return self.induce_fault(
                "ReleaseAllResources",
            )
        if self._raise_exception:
            self._obs_state = ObsState.RESOURCING
            self.push_change_event("obsState", self._obs_state)
            self.thread = threading.Thread(
                target=self.wait_and_update_exception,
                args=["ReleaseAllResources"],
            )
            self.thread.start()
            return [ResultCode.QUEUED], [""]

        self._obs_state = ObsState.RESOURCING
        self.push_change_event("obsState", self._obs_state)
        thread = threading.Thread(
            target=self.update_device_obsstate,
            args=[ObsState.EMPTY, RELEASE_ALL_RESOURCES],
        )
        thread.start()
        self.logger.debug(
            "ReleaseAllResources command invoked, obsState will transition to"
            + "EMPTY, current obsState is %s",
            self._obs_state,
        )
        return [ResultCode.OK], [""]

    def is_Configure_allowed(self) -> bool:
        """
        Check if command `Configure` is allowed in the current device state.

        :return: ``True`` if the command is allowed
<<<<<<< HEAD
        :rtype: boolean
        :raises CommandNotAllowed: command is not allowed
=======
        :rtype: bool
>>>>>>> 94191697
        """
        if self.defective_params["enabled"]:
            if (
                self.defective_params["fault_type"]
                == FaultType.COMMAND_NOT_ALLOWED
            ):
                self.logger.info(
                    "Device is defective, cannot process command."
                )
                raise CommandNotAllowed(self.defective_params["error_message"])
        self.logger.info("Configure Command is allowed")
        return True

    @command(
        dtype_in=("str"),
        doc_in="The input string in JSON format.",
        dtype_out="DevVarLongStringArray",
        doc_out="(ReturnType, 'informational message')",
    )
    def Configure(self, argin: str) -> Tuple[List[ResultCode], List[str]]:
        """
        This method invokes Configure command on subarray devices
        :return: ResultCode, message
        :rtype: tuple
        """
        self.logger.info("Instructed simulator to invoke Configure command")
        self.update_command_info(CONFIGURE, argin)
        if self.defective_params["enabled"]:
            return self.induce_fault(
                "Configure",
            )
        if self._state_duration_info:
            self._follow_state_duration()
        else:
            self._obs_state = ObsState.CONFIGURING
            self.push_change_event("obsState", self._obs_state)
            self.logger.info("Starting Thread for configure")
            self._start_thread([ObsState.READY, CONFIGURE])
            self.logger.debug(
                "Configure command invoked, obsState will transition to"
                + "READY current obsState is %s",
                self._obs_state,
            )
        return [ResultCode.OK], [""]

    def is_Scan_allowed(self) -> bool:
        """
        Check if command `Scan` is allowed in the current device state.

        :return: ``True`` if the command is allowed
<<<<<<< HEAD
        :rtype: boolean
        :raises CommandNotAllowed: command is not allowed
=======
        :rtype: bool
>>>>>>> 94191697
        """
        if self.defective_params["enabled"]:
            if (
                self.defective_params["fault_type"]
                == FaultType.COMMAND_NOT_ALLOWED
            ):
                self.logger.info(
                    "Device is defective, cannot process command."
                )
                raise CommandNotAllowed(self.defective_params["error_message"])
        self.logger.info("Scan Command is allowed")
        return True

    @command(
        dtype_in=("str"),
        doc_in="The input string in JSON format.",
        dtype_out="DevVarLongStringArray",
        doc_out="(ReturnType, 'informational message')",
    )
    def Scan(self, argin: str) -> Tuple[List[ResultCode], List[str]]:
        """
        This method invokes Scan command on subarray devices.
        :return: ResultCode, message
        :rtype: tuple
        """
        self.logger.info("Instructed simulator to invoke Scan command")
        self.update_command_info(SCAN, argin)
        if self.defective_params["enabled"]:
            return self.induce_fault(
                "Scan",
            )
        if self._obs_state != ObsState.SCANNING:
            self._obs_state = ObsState.SCANNING
            self.push_change_event("obsState", self._obs_state)
        self.logger.info("Scan command completed.")
        return [ResultCode.OK], [""]

    def is_EndScan_allowed(self) -> bool:
        """
        Check if command `EndScan` is allowed in the current device state.

        :return: ``True`` if the command is allowed
<<<<<<< HEAD
        :rtype: boolean
        :raises CommandNotAllowed: command is not allowed
=======
        :rtype: bool
>>>>>>> 94191697
        """
        if self.defective_params["enabled"]:
            if (
                self.defective_params["fault_type"]
                == FaultType.COMMAND_NOT_ALLOWED
            ):
                self.logger.info(
                    "Device is defective, cannot process command."
                )
                raise CommandNotAllowed(self.defective_params["error_message"])
        self.logger.info("EndScan Command is allowed")
        return True

    @command(
        dtype_out="DevVarLongStringArray",
        doc_out="(ReturnType, 'informational message')",
    )
    def EndScan(self) -> Tuple[List[ResultCode], List[str]]:
        """
        This method invokes EndScan command on subarray devices.
        :return: ResultCode, message
        :rtype: tuple
        """
        self.logger.info("Instructed simulator to invoke EndScan command")
        self.update_command_info(END_SCAN, "")
        if self.defective_params["enabled"]:
            return self.induce_fault(
                "EndScan",
            )
        if self._obs_state != ObsState.READY:
            self._obs_state = ObsState.READY
            self.push_change_event("obsState", self._obs_state)
        self.logger.info("EndScan command completed.")
        return [ResultCode.OK], [""]

    def is_End_allowed(self) -> bool:
        """
        Check if command `End` is allowed in the current device state.

        :return: ``True`` if the command is allowed
<<<<<<< HEAD
        :rtype: boolean
        :raises CommandNotAllowed: command is not allowed
=======
        :rtype: bool
>>>>>>> 94191697
        """
        if self.defective_params["enabled"]:
            if (
                self.defective_params["fault_type"]
                == FaultType.COMMAND_NOT_ALLOWED
            ):
                self.logger.info(
                    "Device is defective, cannot process command."
                )
                raise CommandNotAllowed(self.defective_params["error_message"])
        self.logger.info("End Command is allowed")
        return True

    @command(
        dtype_out="DevVarLongStringArray",
        doc_out="(ReturnType, 'informational message')",
    )
    def End(self) -> Tuple[List[ResultCode], List[str]]:
        """
        This method invokes End command on subarray devices.
        :return: ResultCode, message
        :rtype: tuple
        """
        self.logger.info("Instructed simulator to invoke End command")
        self.update_command_info(END, "")
        if self.defective_params["enabled"]:
            return self.induce_fault(
                "End",
            )
        if self._obs_state != ObsState.IDLE:
            if self._state_duration_info:
                self._follow_state_duration()
            else:
                self._obs_state = ObsState.IDLE
                self.push_change_event("obsState", self._obs_state)
        self.logger.info("End command completed.")
        return [ResultCode.OK], [""]

    def is_GoToIdle_allowed(self) -> bool:
        """
        Check if command `GoToIdle` is allowed in the current device state.

        :return: ``True`` if the command is allowed
<<<<<<< HEAD
        :rtype: boolean
        :raises CommandNotAllowed: command is not allowed
=======
        :rtype: bool
>>>>>>> 94191697
        """
        if self.defective_params["enabled"]:
            if (
                self.defective_params["fault_type"]
                == FaultType.COMMAND_NOT_ALLOWED
            ):
                self.logger.info(
                    "Device is defective, cannot process command."
                )
                raise CommandNotAllowed(self.defective_params["error_message"])
        self.logger.info("GoToIdle Command is allowed")
        return True

    @command(
        dtype_out="DevVarLongStringArray",
        doc_out="(ReturnType, 'informational message')",
    )
    def GoToIdle(self) -> Tuple[List[ResultCode], List[str]]:
        """
        This method invokes GoToIdle command on subarray devices.
        :return: ResultCode, message
        :rtype: tuple
        """
        self.logger.info("Instructed simulator to invoke GoToIdle command")
        self.update_command_info(GO_TO_IDLE, "")
        if self.defective_params["enabled"]:
            return self.induce_fault(
                "GoToIdle",
            )
        if self._obs_state != ObsState.IDLE:
            self._obs_state = ObsState.IDLE
            self.push_change_event("obsState", self._obs_state)
        self.logger.info("GoToIdle command completed.")
        return [ResultCode.OK], [""]

    def is_ObsReset_allowed(self) -> bool:
        """
        Check if command `ObsReset` is allowed in the current device state.

        :return: ``True`` if the command is allowed
<<<<<<< HEAD
        :rtype: boolean
        :raises CommandNotAllowed: command is not allowed
=======
        :rtype: bool
>>>>>>> 94191697
        """
        if self.defective_params["enabled"]:
            if (
                self.defective_params["fault_type"]
                == FaultType.COMMAND_NOT_ALLOWED
            ):
                raise CommandNotAllowed(self.defective_params["error_message"])
        self.logger.info("ObsReset Command is allowed")
        return True

    @command(
        dtype_out="DevVarLongStringArray",
        doc_out="(ReturnType, 'informational message')",
    )
    def ObsReset(self) -> Tuple[List[ResultCode], List[str]]:
        """ObsReset Command"""
        self.logger.info("Instructed simulator to invoke ObsReset command")
        self.update_command_info(OBS_RESET, "")
        if self.defective_params["enabled"]:
            return self.induce_fault(
                "ObsReset",
            )
        if self._obs_state != ObsState.IDLE:
            self._obs_state = ObsState.IDLE
            self.push_change_event("obsState", self._obs_state)
        self.logger.info("ObsReset command completed.")
        return [ResultCode.OK], [""]

    def is_Abort_allowed(self) -> bool:
        """
        Check if command `Abort` is allowed in the current device state.

        :return: ``True`` if the command is allowed
<<<<<<< HEAD
        :rtype: boolean
        :raises CommandNotAllowed: command is not allowed
=======
        :rtype: bool
>>>>>>> 94191697
        """
        if self.defective_params["enabled"]:
            if (
                self.defective_params["fault_type"]
                == FaultType.COMMAND_NOT_ALLOWED
            ):
                self.logger.info(
                    "Device is defective, cannot process command."
                )
                raise CommandNotAllowed(self.defective_params["error_message"])
        self.logger.info("Abort Command is allowed")
        return True

    @command(
        dtype_out="DevVarLongStringArray",
        doc_out="(ReturnType, 'informational message')",
    )
    def Abort(self) -> Tuple[List[ResultCode], List[str]]:
        """
        This method invokes Abort command on subarray devices.
        :return: ResultCode, message
        :rtype: tuple
        """
        self.logger.info("Instructed simulator to invoke Abort command")
        self.update_command_info(ABORT, "")

        if self._obs_state != ObsState.ABORTED:
            self._obs_state = ObsState.ABORTING
            self.push_change_event("obsState", self._obs_state)
            thread = threading.Thread(
                target=self.update_device_obsstate,
                args=[ObsState.ABORTED, ABORT],
            )
            thread.start()
        self.logger.info("Abort command completed.")
        return [ResultCode.OK], [""]

    def is_Restart_allowed(self) -> bool:
        """
        Check if command `Restart` is allowed in the current device state.

        :return: ``True`` if the command is allowed
<<<<<<< HEAD
        :rtype: boolean
        :raises CommandNotAllowed: command is not allowed
=======
        :rtype: bool
>>>>>>> 94191697
        """
        if self.defective_params["enabled"]:
            if (
                self.defective_params["fault_type"]
                == FaultType.COMMAND_NOT_ALLOWED
            ):
                self.logger.info(
                    "Device is defective, cannot process command."
                )
                raise CommandNotAllowed(self.defective_params["error_message"])
        self.logger.info("Restart Command is allowed")
        return True

    @command(
        dtype_out="DevVarLongStringArray",
        doc_out="(ReturnType, 'informational message')",
    )
    def Restart(self) -> Tuple[List[ResultCode], List[str]]:
        """
        This method invokes Restart command on subarray devices
        :return: ResultCode, message
        :rtype: tuple
        """
        self.logger.info("Instructed simulator to invoke Restart command")
        self.update_command_info(RESTART, "")

        if self._obs_state != ObsState.EMPTY:
            self._obs_state = ObsState.RESTARTING
            self.push_change_event("obsState", self._obs_state)
            thread = threading.Thread(
                target=self.update_device_obsstate,
                args=[ObsState.EMPTY, RESTART],
            )
            thread.start()
        self.logger.info("Restart command completed.")
        return [ResultCode.OK], [""]


# ----------
# Run server
# ----------


def main(args=None, **kwargs):
    """
    Runs the HelperSubArrayDevice Tango device.
    :param args: Arguments internal to TANGO
    :param kwargs: Arguments internal to TANGO
    :return: integer. Exit code of the run method.
    """
    return run((HelperSubArrayDevice,), args=args, **kwargs)


if __name__ == "__main__":
    main()<|MERGE_RESOLUTION|>--- conflicted
+++ resolved
@@ -611,12 +611,8 @@
         state.
 
         :return: ``True`` if the command is allowed
-<<<<<<< HEAD
-        :rtype: boolean
+        :rtype: bool
         :raises CommandNotAllowed: command is not allowed
-=======
-        :rtype: bool
->>>>>>> 94191697
         """
         if self.defective_params["enabled"]:
             if (
@@ -657,12 +653,8 @@
         state.
 
         :return: ``True`` if the command is allowed
-<<<<<<< HEAD
-        :rtype: boolean
+        :rtype: bool
         :raises CommandNotAllowed: command is not allowed
-=======
-        :rtype: bool
->>>>>>> 94191697
         """
         if self.defective_params["enabled"]:
             if (
@@ -687,11 +679,8 @@
          command for which a fault is being induced.
         :type command_name: str
 
-<<<<<<< HEAD
-=======
         :rtype: Tuple[List[ResultCode], List[str]]
 
->>>>>>> 94191697
         Example:
         defective = json.dumps(
         {
@@ -863,12 +852,8 @@
         state.
 
         :return: ``True`` if the command is allowed
-<<<<<<< HEAD
-        :rtype: boolean
+        :rtype: bool
         :raises CommandNotAllowed: command is not allowed
-=======
-        :rtype: bool
->>>>>>> 94191697
         """
         if self.defective_params["enabled"]:
             if (
@@ -911,12 +896,8 @@
         state.
 
         :return: ``True`` if the command is allowed
-<<<<<<< HEAD
-        :rtype: boolean
+        :rtype: bool
         :raises CommandNotAllowed: command is not allowed
-=======
-        :rtype: bool
->>>>>>> 94191697
         """
         if self.defective_params["enabled"]:
             if (
@@ -989,12 +970,8 @@
         state.
 
         :return: ``True`` if the command is allowed
-<<<<<<< HEAD
-        :rtype: boolean
+        :rtype: bool
         :raises CommandNotAllowed: command is not allowed
-=======
-        :rtype: bool
->>>>>>> 94191697
         """
         if self.defective_params["enabled"]:
             if (
@@ -1040,12 +1017,8 @@
         device state.
 
         :return: ``True`` if the command is allowed
-<<<<<<< HEAD
-        :rtype: boolean
+        :rtype: bool
         :raises CommandNotAllowed: command is not allowed
-=======
-        :rtype: bool
->>>>>>> 94191697
         """
         if self.defective_params["enabled"]:
             if (
@@ -1107,12 +1080,8 @@
         Check if command `Configure` is allowed in the current device state.
 
         :return: ``True`` if the command is allowed
-<<<<<<< HEAD
-        :rtype: boolean
+        :rtype: bool
         :raises CommandNotAllowed: command is not allowed
-=======
-        :rtype: bool
->>>>>>> 94191697
         """
         if self.defective_params["enabled"]:
             if (
@@ -1163,12 +1132,8 @@
         Check if command `Scan` is allowed in the current device state.
 
         :return: ``True`` if the command is allowed
-<<<<<<< HEAD
-        :rtype: boolean
+        :rtype: bool
         :raises CommandNotAllowed: command is not allowed
-=======
-        :rtype: bool
->>>>>>> 94191697
         """
         if self.defective_params["enabled"]:
             if (
@@ -1211,12 +1176,8 @@
         Check if command `EndScan` is allowed in the current device state.
 
         :return: ``True`` if the command is allowed
-<<<<<<< HEAD
-        :rtype: boolean
+        :rtype: bool
         :raises CommandNotAllowed: command is not allowed
-=======
-        :rtype: bool
->>>>>>> 94191697
         """
         if self.defective_params["enabled"]:
             if (
@@ -1257,12 +1218,8 @@
         Check if command `End` is allowed in the current device state.
 
         :return: ``True`` if the command is allowed
-<<<<<<< HEAD
-        :rtype: boolean
+        :rtype: bool
         :raises CommandNotAllowed: command is not allowed
-=======
-        :rtype: bool
->>>>>>> 94191697
         """
         if self.defective_params["enabled"]:
             if (
@@ -1306,12 +1263,8 @@
         Check if command `GoToIdle` is allowed in the current device state.
 
         :return: ``True`` if the command is allowed
-<<<<<<< HEAD
-        :rtype: boolean
+        :rtype: bool
         :raises CommandNotAllowed: command is not allowed
-=======
-        :rtype: bool
->>>>>>> 94191697
         """
         if self.defective_params["enabled"]:
             if (
@@ -1352,12 +1305,8 @@
         Check if command `ObsReset` is allowed in the current device state.
 
         :return: ``True`` if the command is allowed
-<<<<<<< HEAD
-        :rtype: boolean
+        :rtype: bool
         :raises CommandNotAllowed: command is not allowed
-=======
-        :rtype: bool
->>>>>>> 94191697
         """
         if self.defective_params["enabled"]:
             if (
@@ -1391,12 +1340,8 @@
         Check if command `Abort` is allowed in the current device state.
 
         :return: ``True`` if the command is allowed
-<<<<<<< HEAD
-        :rtype: boolean
+        :rtype: bool
         :raises CommandNotAllowed: command is not allowed
-=======
-        :rtype: bool
->>>>>>> 94191697
         """
         if self.defective_params["enabled"]:
             if (
@@ -1439,12 +1384,8 @@
         Check if command `Restart` is allowed in the current device state.
 
         :return: ``True`` if the command is allowed
-<<<<<<< HEAD
-        :rtype: boolean
+        :rtype: bool
         :raises CommandNotAllowed: command is not allowed
-=======
-        :rtype: bool
->>>>>>> 94191697
         """
         if self.defective_params["enabled"]:
             if (
