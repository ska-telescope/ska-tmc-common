# pylint: disable=C0302
"""
This module implements the Helper Dish Leaf Node Device for testing an
integrated TMC.
"""
import json
import threading
import time
from typing import List, Tuple

from ska_tango_base.base.base_device import SKABaseDevice
from ska_tango_base.commands import ResultCode
from tango import AttrWriteType, Database, DevState
from tango.server import attribute, command, run

from ska_tmc_common import CommandNotAllowed, FaultType
from ska_tmc_common.test_helpers.constants import (
    ABORT,
    ABORT_COMMANDS,
    CONFIGURE,
    OFF,
    RESTART,
    SCAN,
    SET_OPERATE_MODE,
    SET_STANDBY_FP_MODE,
    SET_STANDBY_LP_MODE,
    SET_STOW_MODE,
    TRACK,
    TRACK_STOP,
)
from ska_tmc_common.test_helpers.helper_base_device import HelperBaseDevice


# pylint: disable=attribute-defined-outside-init
# pylint: disable=unused-argument,too-many-public-methods
class HelperDishLNDevice(HelperBaseDevice):
    """A device exposing commands and attributes of the Dish Leaf Node
    device.
    """

    def init_device(self) -> None:
        super().init_device()
        self._delay: int = 2
        self._command_delay_info: dict = {
            CONFIGURE: 2,
            ABORT: 2,
            RESTART: 2,
        }
        self._command_call_info: list = []
        self._command_info: Tuple = ("", "")
        self._state_duration_info: list = []
        self._offset: dict = {"off_xel": 0.0, "off_el": 0.0}
        self._actual_pointing: list = []
        self._kvalue: int = 0
        self._isSubsystemAvailable = False
        self._dish_kvalue_validation_result = str(int(ResultCode.STARTED))

    class InitCommand(SKABaseDevice.InitCommand):
        """A class for the HelperDishLNDevice's init_device() command."""

        def do(self) -> Tuple[ResultCode, str]:
            """
            Stateless hook for device initialisation.
            """
            super().do()
            self._device._dishln_name = self._device.get_name()
            self._device.set_change_event("commandCallInfo", True, False)
            self._device.set_change_event("isSubsystemAvailable", True, False)
            self._device.set_change_event(
                "kValueValidationResult", True, False
            )
            self._device.set_change_event(
                "longRunningCommandResult", True, False
            )
            self._device.set_change_event("actualPointing", True, False)
            self._device.op_state_model.perform_action("component_on")
            self._device.push_dish_kvalue_val_result_after_initialization()
            return (ResultCode.OK, "")

    defective = attribute(dtype=str, access=AttrWriteType.READ)
    delay = attribute(dtype=int, access=AttrWriteType.READ)
    actualPointing = attribute(dtype=str, access=AttrWriteType.READ)
    isSubsystemAvailable = attribute(dtype=bool, access=AttrWriteType.READ)
    kValueValidationResult = attribute(dtype=str, access=AttrWriteType.READ)

    def read_kValueValidationResult(self) -> str:
        """Get the k-value validation result.
        :rtype:str
        """
        return self._dish_kvalue_validation_result

    @attribute(
        dtype=int,
        access=AttrWriteType.READ_WRITE,
        memorized=True,
        hw_memorized=True,
    )
    def kValue(self) -> int:
        """
        This attribute is used for storing dish kvalue
        into tango DB.Made this attribute memorized so that when device
        restart then previous set kvalue will be used validation.
        """
        return self._kvalue

    @kValue.write
    def kValue(self, kvalue: str) -> None:
        """Set memorized dish vcc map
        :param kvalue: dish vcc config json string
        :type str
        """
        self._kvalue = kvalue

    def read_delay(self) -> int:
        """This method is used to read the attribute value for delay."""
        return self._delay

    def read_defective(self) -> str:
        """
        Returns defective status of devices

        :rtype: str
        """
        return json.dumps(self.defective_params)

    def read_actualPointing(self) -> str:
        """Read method for actual pointing."""
        return json.dumps(self._actual_pointing)

    def read_isSubsystemAvailable(self) -> bool:
        """
        Returns avalability status for the leaf nodes devices

        :rtype: bool
        """
        return self._isSubsystemAvailable

    commandDelayInfo = attribute(dtype=str, access=AttrWriteType.READ)

    commandCallInfo = attribute(
        dtype=(("str",),),
        access=AttrWriteType.READ,
        max_dim_x=1000,
        max_dim_y=1000,
    )

    @command(
        dtype_in=str,
        doc_in="(ReturnType, 'ResultCode')",
    )
    def SetDirectkValueValidationResult(self, result_code: str) -> None:
        """Set the kValuValidationResult
        :argin dtype: str
        :rtype:None
        """
        self._dish_kvalue_validation_result = result_code
        self.push_change_event(
            "kValueValidationResult", self._dish_kvalue_validation_result
        )
        self.logger.debug(
            "kValueValidationResult set to: %s",
            self._dish_kvalue_validation_result,
        )

    def set_offset(self, cross_elevation: float, elevation: float) -> None:
        """Sets the offset for Dish."""
        self._offset["off_xel"] = cross_elevation
        self._offset["off_el"] = elevation

    def read_commandCallInfo(self):
        """This method is used to read the attribute value for
        commandCallInfo.
        """
        return self._command_call_info

    def read_commandDelayInfo(self) -> str:
        """This method is used to read the attribute value for delay."""
        return json.dumps(self._command_delay_info)

    def push_dish_kvalue_validation_result(self):
        """Push Dish k-value Validation result event
        If memorized k-value already set then push Result Code as OK
        else push result code event as UNKNOWN
        """
        if self._kvalue:
            self.logger.info("Memorized k-value=%s", self._kvalue)
            self._dish_kvalue_validation_result = str(int(ResultCode.OK))
        else:
            self._dish_kvalue_validation_result = str(int(ResultCode.UNKNOWN))

        self.logger.info(
            "Push Dish kvalue Validation Result as %s",
            self._dish_kvalue_validation_result,
        )
        self.push_change_event(
            "kValueValidationResult",
            str(int(self._dish_kvalue_validation_result)),
        )

    def push_dish_kvalue_val_result_after_initialization(self):
        """This method gets invoked only once after initialization
        and push the k-value validation result.
        """
        start_thread = threading.Timer(
            5, self.push_dish_kvalue_validation_result
        )
        start_thread.start()

    def is_SetKValue_allowed(self) -> bool:
        """
        This method checks if the SetKValue Command is allowed in current
        State.
        :rtype: bool
        """
        return True

    @command(
        dtype_in="DevLong",
        dtype_out="DevVarLongStringArray",
        doc_out="(ReturnType, 'informational message')",
    )
    def SetKValue(self, kvalue: int) -> Tuple[List[ResultCode], List[str]]:
        """
        This command invokes SetKValue command on  Dish Master.

        :param kvalue: k value between range 1-2222.
<<<<<<< HEAD
=======
        :kvalue dtype: int
>>>>>>> 94191697
        :rtype: Tuple[List[ResultCode], List[str]]
        """
        if self.defective_params["enabled"]:
            return [ResultCode.FAILED], [
                self.defective_params["error_message"]
            ]
        self._kvalue = kvalue
        db = Database()
        value = {"kValue": {"__value": [self._kvalue]}}
        db.put_device_attribute_property(self._dishln_name, value)
        value = db.get_device_attribute_property(self._dishln_name, "kValue")
        self.logger.info("%s: memorized k-value %s", self._dishln_name, value)
        self._dish_kvalue_validation_result = str(int(ResultCode.OK))
        self.push_change_event(
            "kValueValidationResult", self._dish_kvalue_validation_result
        )
        return ([ResultCode.OK], [""])

    @command(
        dtype_in=str,
        doc_in="Set Delay",
    )
    def SetDelay(self, command_delay_info: str) -> None:
        """Update delay value"""
        self.logger.info(
            "Setting the Delay value for Dish simulator to : %s",
            command_delay_info,
        )
        # set command info
        command_delay_info_dict = json.loads(command_delay_info)
        for key, value in command_delay_info_dict.items():
            self._command_delay_info[key] = value
        self.logger.info("Command Delay Info Set %s", self._command_delay_info)

    @command(
        doc_in="Reset Delay",
    )
    def ResetDelay(self) -> None:
        """Reset Delay to it's default values"""
        self.logger.info("Resetting Command Delays for Dish Master Simulator")
        # Reset command info
        self._command_delay_info = {
            CONFIGURE: 2,
            ABORT: 2,
            RESTART: 2,
        }

    @command(
        doc_in="Clears commandCallInfo",
    )
    def ClearCommandCallInfo(self) -> None:
        """Clears commandCallInfo to empty list"""
        self.logger.info("Clearing CommandCallInfo for DishMaster simulators")
        self._command_call_info.clear()
        self.push_change_event("commandCallInfo", self._command_call_info)

    def is_Off_allowed(self) -> bool:
        """
        This method checks if the Off Command is
        allowed in current
        State.
        :rtype:bool
        :raises CommandNotAllowed: command is not allowed
        """
        if self.defective_params["enabled"]:
            if (
                self.defective_params["fault_type"]
                == FaultType.COMMAND_NOT_ALLOWED
            ):
                self.logger.info(
                    "Device is defective, cannot process command."
                )
                raise CommandNotAllowed(self.defective_params["error_message"])
        self.logger.info("Off Command is allowed")
        return True

    @command(
        dtype_out="DevVarLongStringArray",
        doc_out="(ReturnType, 'informational message')",
    )
    def Off(self):
        self.logger.info("Instructed Dish simulator to invoke Off command")
        self.update_command_info(OFF, "")
        if self.defective_params["enabled"]:
            return self.induce_fault(
                "Off",
            )
        if self.dev_state() != DevState.OFF:
            self.set_state(DevState.OFF)
            self.push_change_event("State", self.dev_state())
        self.push_command_result(ResultCode.OK, "Off")
        self.logger.info("Off command completed.")
        return [ResultCode.OK], [""]

    def is_SetStandbyFPMode_allowed(self) -> bool:
        """
        This method checks if the is_SetStandbyFPMode_allowed Command is
        allowed in current
        State.
        :rtype:bool
        :raises CommandNotAllowed: command is not allowed
        """
        if self.defective_params["enabled"]:
            if (
                self.defective_params["fault_type"]
                == FaultType.COMMAND_NOT_ALLOWED
            ):
                self.logger.info(
                    "Device is defective, cannot process command."
                )
                raise CommandNotAllowed(self.defective_params["error_message"])
        self.logger.info("SetStandbyFPMode Command is allowed")
        return True

    @command(
        dtype_out="DevVarLongStringArray",
        doc_out="(ReturnType, 'informational message')",
    )
    def SetStandbyFPMode(self) -> Tuple[List[ResultCode], List[str]]:
        """
        This method invokes SetStandbyFPMode command on  Dish Master
        :rtype: tuple
        """
        self.logger.info("Processing SetStandbyFPMode Command")
        self.update_command_info(SET_STANDBY_FP_MODE, "")
        if self.defective_params["enabled"]:
            return self.induce_fault("SetStandbyFPMode")
        if self.dev_state() != DevState.STANDBY:
            self.set_state(DevState.STANDBY)
            time.sleep(0.1)
            self.push_change_event("State", self.dev_state())

        self.push_command_result(ResultCode.OK, "SetStandbyFPMode")
        self.logger.info("SetStandbyFPMode command completed.")
        return ([ResultCode.OK], [""])

    def is_SetStandbyLPMode_allowed(self) -> bool:
        """
        This method checks if the is_SetStandbyLPMode_allowed Command is
        allowed in current
        State.
        :rtype: bool
        :raises CommandNotAllowed: command is not allowed
        """
        if self.defective_params["enabled"]:
            if (
                self.defective_params["fault_type"]
                == FaultType.COMMAND_NOT_ALLOWED
            ):
                self.logger.info(
                    "Device is defective, cannot process command."
                )
                raise CommandNotAllowed(self.defective_params["error_message"])
        self.logger.info("SetStandbyLPMode Command is allowed")
        return True

    @command(
        dtype_out="DevVarLongStringArray",
        doc_out="(ReturnType, 'informational message')",
    )
    def SetStandbyLPMode(self) -> Tuple[List[ResultCode], List[str]]:
        """
        This method invokes SetStandbyLPMode command on  Dish Master
        :rtype: tuple
        """
        self.logger.info(
            "Instructed Dish simulator to invoke SetStandbyLPMode command"
        )
        self.update_command_info(SET_STANDBY_LP_MODE, "")
        if self.defective_params["enabled"]:
            return self.induce_fault("SetStandbyLPMode")
        # Set the device state
        if self.dev_state() != DevState.STANDBY:
            self.set_state(DevState.STANDBY)
            time.sleep(0.1)
            self.push_change_event("State", self.dev_state())

        self.push_command_result(ResultCode.OK, "SetStandbyLPMode")
        self.logger.info("SetStandbyLPMode command completed.")
        return ([ResultCode.OK], [""])

    def is_SetOperateMode_allowed(self) -> bool:
        """
        This method checks if the SetOperateMode Command is allowed in current
        State.
        :rtype:bool
        :raises CommandNotAllowed: command is not allowed
        """
        if self.defective_params["enabled"]:
            if (
                self.defective_params["fault_type"]
                == FaultType.COMMAND_NOT_ALLOWED
            ):
                self.logger.info(
                    "Device is defective, cannot process command."
                )
                raise CommandNotAllowed(self.defective_params["error_message"])
        self.logger.info("SetOperateMode Command is allowed")
        return True

    @command(
        dtype_out="DevVarLongStringArray",
        doc_out="(ReturnType, 'informational message')",
    )
    def SetOperateMode(self) -> Tuple[List[ResultCode], List[str]]:
        """
        This method invokes SetOperateMode command on  Dish Master
        :rtype: tuple
        """
        self.logger.info(
            "Instructed Dish simulator to invoke SetOperateMode command"
        )
        self.update_command_info(SET_OPERATE_MODE, "")
        if self.defective_params["enabled"]:
            return self.induce_fault("SetOperateMode")

        # Set the device state
        if self.dev_state() != DevState.ON:
            self.set_state(DevState.ON)
            time.sleep(0.1)
            self.push_change_event("State", self.dev_state())

        self.push_command_result(ResultCode.OK, "SetOperateMode")
        self.logger.info("SetOperateMode command completed.")
        return ([ResultCode.OK], [""])

    def is_SetStowMode_allowed(self) -> bool:
        """
        This method checks if the SetStowMode Command is allowed in current
        State.
        :rtype: bool
        :raises CommandNotAllowed: command is not allowed
        """
        if self.defective_params["enabled"]:
            if (
                self.defective_params["fault_type"]
                == FaultType.COMMAND_NOT_ALLOWED
            ):
                self.logger.info(
                    "Device is defective, cannot process command."
                )
                raise CommandNotAllowed(self.defective_params["error_message"])
        self.logger.info("SetStowMode Command is allowed")
        return True

    @command(
        dtype_out="DevVarLongStringArray",
        doc_out="(ReturnType, 'informational message')",
    )
    def SetStowMode(self) -> Tuple[List[ResultCode], List[str]]:
        """
        This method invokes SetStowMode command on  Dish Master
        :rtype : tuple
        """
        self.logger.info(
            "Instructed Dish simulator to invoke SetStowMode command"
        )
        self.update_command_info(SET_STOW_MODE, "")
        if self.defective_params["enabled"]:
            return self.induce_fault("SetStowMode")

        # Set device state
        if self.dev_state() != DevState.DISABLE:
            self.set_state(DevState.DISABLE)
            time.sleep(0.1)
            self.push_change_event("State", self.dev_state())

        self.push_command_result(ResultCode.OK, "SetStowMode")
        self.logger.info("SetStowMode command completed.")
        return ([ResultCode.OK], [""])

    def is_Track_allowed(self) -> bool:
        """
        This method checks if the Track Command is allowed in current
        State.
        :rtype: bool
        :raises CommandNotAllowed: command is not allowed
        """
        if self.defective_params["enabled"]:
            if (
                self.defective_params["fault_type"]
                == FaultType.COMMAND_NOT_ALLOWED
            ):
                self.logger.info(
                    "Device is defective, cannot process command."
                )
                raise CommandNotAllowed(self.defective_params["error_message"])
        self.logger.info(" Track Command is allowed")
        return True

    @command(
        dtype_out="DevVarLongStringArray",
        doc_out="(ReturnType, 'informational message')",
    )
    def Track(self) -> Tuple[List[ResultCode], List[str]]:
        """
        This method invokes Track command on  Dish Master
        :rtype: tuple
        """
        self.logger.info("Instructed Dish simulator to invoke Track command")
        self.update_command_info(TRACK, "")
        if self.defective_params["enabled"]:
            return self.induce_fault("Track")

        self.push_command_result(ResultCode.OK, "Track")
        self.logger.info("Track command completed.")
        return ([ResultCode.OK], [""])

    def is_TrackStop_allowed(self) -> bool:
        """
        This method checks if the TrackStop Command is allowed in current
        State.
        :rtype: bool
        :raises CommandNotAllowed: command is not allowed
        """
        if self.defective_params["enabled"]:
            if (
                self.defective_params["fault_type"]
                == FaultType.COMMAND_NOT_ALLOWED
            ):
                self.logger.info(
                    "Device is defective, cannot process command."
                )
                raise CommandNotAllowed(self.defective_params["error_message"])
        self.logger.info("TrackStop Command is allowed")
        return True

    @command(
        dtype_in="DevVoid",
        dtype_out="DevVarLongStringArray",
        doc_out="(ReturnType, 'informational message')",
    )
    def TrackStop(self) -> Tuple[List[ResultCode], List[str]]:
        """
        This method invokes TrackStop command on  Dish Master
        """
        self.logger.info(
            "Instructed Dish simulator to invoke TrackStop command"
        )
        self.update_command_info(TRACK_STOP, "")
        if self.defective_params["enabled"]:
            return self.induce_fault("TrackStop")

        self.push_command_result(ResultCode.OK, "TrackStop")
        self.logger.info("TrackStop command completed.")
        return ([ResultCode.OK], [""])

    def is_AbortCommands_allowed(self) -> bool:
        """
        This method checks if the AbortCommands command is allowed in current
        State.
        :rtype: bool
        :raises CommandNotAllowed: command is not allowed
        """
        if self.defective_params["enabled"]:
            if (
                self.defective_params["fault_type"]
                == FaultType.COMMAND_NOT_ALLOWED
            ):
                self.logger.info(
                    "Device is defective, cannot process command."
                )
                raise CommandNotAllowed(self.defective_params["error_message"])
        self.logger.info("AbortCommands Command is allowed")
        return True

    @command(
        dtype_out="DevVarLongStringArray",
        doc_out="(ReturnType, 'informational message')",
    )
    def AbortCommands(self) -> Tuple[List[ResultCode], List[str]]:
        """
        This method invokes AbortCommands command on  Dish Master
        :rtype: tuple
        """
        self.logger.info(
            "Instructed Dish simulator to invoke AbortCommands command"
        )
        self.update_command_info(ABORT_COMMANDS, "")

        if self.defective_params["enabled"]:
            return self.induce_fault("AbortCommands")

        self.logger.info("Abort Completed")
        return ([ResultCode.OK], [""])

    def is_Configure_allowed(self) -> bool:
        """
        This method checks if the Configure Command is allowed in current
        State.
        :rtype: bool
        :raises CommandNotAllowed: command is not allowed
        """
        if self.defective_params["enabled"]:
            if (
                self.defective_params["fault_type"]
                == FaultType.COMMAND_NOT_ALLOWED
            ):
                self.logger.info(
                    "Device is defective, cannot process command."
                )
                raise CommandNotAllowed(self.defective_params["error_message"])
        self.logger.info("Configure Command is allowed")
        return True

    @command(
        dtype_in=("DevString"),
        dtype_out="DevVarLongStringArray",
        doc_out="(ReturnType, 'informational message')",
    )
    def Configure(self, argin: str) -> Tuple[List[ResultCode], List[str]]:
        """
        This method invokes Configure command on  Dish Master
        :rtype: tuple
        """
        command_id = f"{time.time()}_Configure"
        self.logger.info("Processing Configure command")
        # to record the command data
        self.logger.info(
            "Instructed Dish simulator to invoke Configure command"
        )
        self.update_command_info(CONFIGURE, argin)
        if self.defective_params["enabled"]:
            return self.induce_fault("Configure")

        thread = threading.Timer(
            self._delay,
            self.push_command_result,
            args=[ResultCode.OK, "Configure"],
            kwargs={"command_id": command_id},
        )
        thread.start()
        self.logger.info("Configure command completed.")
        return [ResultCode.QUEUED], [command_id]

    def is_TrackLoadStaticOff_allowed(self) -> bool:
        """
        This method checks if the TrackLoadStaticOff command is allowed in
        current State.
        :rtype: bool
        :raises CommandNotAllowed: command is not allowed
        """
        if self.defective_params["enabled"]:
            if (
                self.defective_params["fault_type"]
                == FaultType.COMMAND_NOT_ALLOWED
            ):
                self.logger.info(
                    "Device is defective, cannot process command."
                )
                raise CommandNotAllowed(self.defective_params["error_message"])
        self.logger.info("TrackLoadStaticOff Command is allowed")
        return True

    @command(
        dtype_in=("DevString"),
        dtype_out="DevVarLongStringArray",
        doc_out="(ReturnType, 'informational message')",
    )
    def TrackLoadStaticOff(
        self, argin: str
    ) -> Tuple[List[ResultCode], List[str]]:
        """
        This method invokes TrackLoadStaticOff command on  Dish Master.

        :param argin: A list containing scan_id/ time, cross elevation and
            elevation offsets.
        :argin dtype: str(List)
        :rtype: Tuple[List[ResultCode], List[str]]
        """
        self.logger.info(
            "Instructed Dish simulator to invoke TrackLoadStaticOff command"
        )

        if self.defective_params["enabled"]:
            return self.induce_fault("TrackLoadStaticOff")

        # Set offsets.
        input_offsets = json.loads(argin)
        cross_elevation = input_offsets[0]
        elevation = input_offsets[1]
        self.set_offset(cross_elevation, elevation)
        self.push_command_result(ResultCode.OK, "TrackLoadStaticOff")
        self.logger.info("TrackLoadStaticOff command completed.")
        return ([ResultCode.OK], [""])

    def update_command_info(
        self, command_name: str = "", command_input: str = ""
    ) -> None:
        """This method updates the commandCallInfo attribute,
        with the respective command information.

        Args:
            command_name (str): command name
            command_input (str): Input argin for command
        """
        self.logger.info(
            "Recording the command data for DishMaster simulators"
        )

        self._command_info = (command_name, command_input)
        self._command_call_info.append(self._command_info)
        self.logger.info(
            "Recorded command_call_info list for DishMaster simulators \
            is %s",
            self._command_call_info,
        )
        self.push_change_event("commandCallInfo", self._command_call_info)
        self.logger.info("CommandCallInfo updates are pushed")

    # TODO: Enable the commands when they are implemented in Dish Leaf Node.
    # def is_Slew_allowed(self) -> bool:
    #     """
    #     This method checks if the Slew command is allowed in current State.
    #     :rtype:bool
    #     """
    #     if self.defective_params["enabled"]:
    #         if (
    #             self.defective_params["fault_type"]
    #             == FaultType.COMMAND_NOT_ALLOWED
    #         ):
    #             self.logger.info(
    #                 "Device is defective, cannot process command."
    #             )
    #             raise CommandNotAllowed(
    #               self.defective_params["error_message"]
    #             )
    #     self.logger.info("Slew Command is allowed")
    #     return True

    # @command(
    #     dtype_in=("DevVoid"),
    #     dtype_out="DevVarLongStringArray",
    #     doc_out="(ReturnType, 'informational message')",
    # )
    # def Slew(self) -> Tuple[List[ResultCode], List[str]]:
    #     """
    #     This method invokes Slew command on Dish Master
    #     """
    #     self.logger.info("Processing Slew Command")
    #     # to record the command data
    #     self.update_command_info(SLEW)
    #     if self.defective_params["enabled"]:
    #         return self.induce_fault("Slew")

    #     if self._pointing_state != PointingState.SLEW:
    #         self._pointing_state = PointingState.SLEW
    #         self.push_change_event("pointingState", self._pointing_state)
    #     self.logger.info("Slew command completed.")
    #     return ([ResultCode.OK], [""])

    # @command(
    #     dtype_in=("DevVoid"),
    #     dtype_out="DevVarLongStringArray",
    #     doc_out="(ReturnType, 'informational message')",
    # )
    # def StartCapture(self) -> Tuple[List[ResultCode], List[str]]:
    #     """
    #     This method invokes StartCapture command on Dish Master
    #     """
    #     # TBD: Dish mode changedoc_out="(ReturnType, 'DevVoid')",
    #     return ([ResultCode.OK], [""])

    # @command(
    #     dtype_in=("DevVoid"),
    #     dtype_out="DevVarLongStringArray",
    #     doc_out="(ReturnType, 'informational message')",
    # )
    # def SetMaintenanceMode(self) -> Tuple[List[ResultCode], List[str]]:
    #     """
    #     This method sets the Maintainance Mode for the dish
    #     """
    #     # TBD: Dish mode change
    #     return ([ResultCode.OK], [""])

    def is_Scan_allowed(self) -> bool:
        """
        This method checks if the Scan Command is allowed in current State.
        :rtype:bool
        :raises CommandNotAllowed: command is not allowed
        """
        if self.defective_params["enabled"]:
            if (
                self.defective_params["fault_type"]
                == FaultType.COMMAND_NOT_ALLOWED
            ):
                self.logger.info(
                    "Device is defective, cannot process command."
                )
                raise CommandNotAllowed(self.defective_params["error_message"])
        self.logger.info("Scan Command is allowed")
        return True

    @command(
        dtype_in=("DevVoid"),
        dtype_out="DevVarLongStringArray",
        doc_out="(ReturnType, 'informational message')",
    )
    def Scan(self) -> Tuple[List[ResultCode], List[str]]:
        """
        This method invokes Scan command on Dish Master
        """
        self.logger.info("Processing Scan Command")
        # to record the command data
        self.update_command_info(SCAN)
        if self.defective_params["enabled"]:
            return self.induce_fault("Scan")

            # TBD: Add your dish mode change logic here if required
        self.logger.info("Processing Scan")
        return ([ResultCode.OK], [""])

    # TODO: Enable below commands when Dish Leaf Node implements them.
    # def is_Reset_allowed(self) -> bool:
    #     """
    #     This method checks if the Reset command is allowed in current State.
    #     :rtype:bool
    #     """
    #     if self.defective_params["enabled"]:
    #         if (
    #             self.defective_params["fault_type"]
    #             == FaultType.COMMAND_NOT_ALLOWED
    #         ):
    #             self.logger.info(
    #                 "Device is defective, cannot process command."
    #             )
    #             raise CommandNotAllowed(
    #               self.defective_params["error_message"]
    #             )
    #     self.logger.info("Reset Command is allowed")
    #     return True

    # @command(
    #     dtype_out="DevVarLongStringArray",
    #     doc_out="(ReturnType, 'informational message')",
    # )
    # def Reset(self) -> Tuple[List[ResultCode], List[str]]:
    #     """
    #     This method invokes Reset command on Dish Master
    #     :rtype:tuple
    #     """
    #     self.logger.info("Processing Reset Command")
    #     # to record the command data
    #     self.update_command_info(RESET)
    #     if self.defective_params["enabled"]:
    #         return self.induce_fault("Reset")

    #         # TBD: Add your dish mode change logic here if required
    #     self.logger.info("Reset command completed.")
    #     return ([ResultCode.OK], [""])


# ----------
# Run server
# ----------


def main(args=None, **kwargs):
    """
    Runs the HelperDishDevice Tango device.
    :param args: Arguments internal to TANGO

    :param kwargs: Arguments internal to TANGO

    :return: integer. Exit code of the run method.
    """
    return run((HelperDishLNDevice,), args=args, **kwargs)


if __name__ == "__main__":
    main()<|MERGE_RESOLUTION|>--- conflicted
+++ resolved
@@ -224,10 +224,7 @@
         This command invokes SetKValue command on  Dish Master.
 
         :param kvalue: k value between range 1-2222.
-<<<<<<< HEAD
-=======
         :kvalue dtype: int
->>>>>>> 94191697
         :rtype: Tuple[List[ResultCode], List[str]]
         """
         if self.defective_params["enabled"]:
