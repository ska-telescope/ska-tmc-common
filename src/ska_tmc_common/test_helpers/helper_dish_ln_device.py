# pylint: disable=C0302
"""
This module implements the Helper Dish Leaf Node Device for testing an
integrated TMC.
"""
import json
import re
import threading
import time
from datetime import datetime as dt
from typing import List, Tuple, Union

import tango
from ska_tango_base.commands import ResultCode
from tango import (
    ArgType,
    AttrDataFormat,
    AttrWriteType,
    Database,
    DevEnum,
    DevState,
)
from tango.server import attribute, command, device_property, run

from ska_tmc_common import CommandNotAllowed, DevFactory, FaultType
from ska_tmc_common.enum import DishMode, PointingState
from ska_tmc_common.event_callback import EventCallback
from ska_tmc_common.test_helpers.constants import (
    ABORT,
    ABORT_COMMANDS,
    CONFIGURE,
    END_SCAN,
    OFF,
    RESTART,
    SCAN,
    SET_OPERATE_MODE,
    SET_STANDBY_FP_MODE,
    SET_STANDBY_LP_MODE,
    SET_STOW_MODE,
    TRACK,
    TRACK_STOP,
)
from ska_tmc_common.test_helpers.helper_base_device import HelperBaseDevice


# pylint: disable=attribute-defined-outside-init
# pylint: disable=unused-argument,too-many-public-methods,invalid-name
class HelperDishLNDevice(HelperBaseDevice):
    """A device exposing commands and attributes of the Dish Leaf Node
    device.
    """

    DishMasterFQDN = device_property(
        dtype="str",
        doc="FQDN of Dish Master Device",
    )

    def init_device(self) -> None:
        super().init_device()
        self._command_delay_info: dict = {
            CONFIGURE: 2,
            ABORT: 2,
            RESTART: 2,
        }
        self._command_call_info: list = []
        self._command_info: Tuple = ("", "")
        self._state_duration_info: list = []
        self._offset: dict = {"off_xel": 0.0, "off_el": 0.0}
        self._actual_pointing: list = [
            dt.now().strftime("%Y-%m-%d %H:%M:%S"),
            287.2504396,
            77.8694392,
        ]
        self._kvalue: int = 0
        self._dish_kvalue_validation_result = str(int(ResultCode.STARTED))
        self._dish_mode = DishMode.STANDBY_LP
        self._pointing_state = PointingState.NONE
        self._sourceOffset: list = [0.0, 0.0]
        self._sdpQueueConnectorFqdn: str = ""
        self.attribute_subscription_data = {}
        self._sdp_pointing_offsets = [0.0, 0.0, 0.0]

    # pylint: disable=protected-access
    class InitCommand(HelperBaseDevice.InitCommand):
        """A class for the HelperDishLNDevice's init_device() command."""

        def do(self) -> Tuple[ResultCode, str]:
            """
            Stateless hook for device initialisation.
            :return: ResultCode and message
            """
            super().do()
            self._device._dishln_name = self._device.get_name()
            self._device.set_change_event("commandCallInfo", True, False)
            self._device.set_change_event(
                "kValueValidationResult", True, False
            )
            self._device.set_change_event("actualPointing", True, False)
            self._device.set_change_event("pointingState", True, False)
            self._device.set_change_event("dishMode", True, False)
            self._device.op_state_model.perform_action("component_on")
            self._device.set_change_event("sourceOffset", True, False)
            self._device.push_dish_kvalue_val_result_after_initialization()
            return (ResultCode.OK, "")

    defective = attribute(dtype=str, access=AttrWriteType.READ)
    actualPointing = attribute(dtype=str, access=AttrWriteType.READ)
    kValueValidationResult = attribute(dtype=str, access=AttrWriteType.READ)
    pointingState = attribute(dtype=PointingState, access=AttrWriteType.READ)
    dishMode = attribute(dtype=DishMode, access=AttrWriteType.READ)
    commandDelayInfo = attribute(dtype=str, access=AttrWriteType.READ)
    commandCallInfo = attribute(
        dtype=(("str",),),
        access=AttrWriteType.READ,
        max_dim_x=1000,
        max_dim_y=1000,
    )

    # pylint: enable=protected-access
    def read_kValueValidationResult(self) -> str:
        """
        Get the k-value validation result.
        :return: kValue validation result
        :rtype:str
        """
        return self._dish_kvalue_validation_result

    @attribute(
        dtype=ArgType.DevDouble,
        dformat=AttrDataFormat.SPECTRUM,
        access=AttrWriteType.READ,
        max_dim_x=2,
    )
    def sourceOffset(self) -> list[float]:
        """
        This attribute is used for storing the commanded offsets
        received as a part of delta/partial configuration.
        This attribute is subscribed by SDP queue connector
        device.
        :return: sourceOffset
        """
        return self._sourceOffset

    @attribute(
        dtype=ArgType.DevString,
        dformat=AttrDataFormat.SCALAR,
        access=AttrWriteType.READ_WRITE,
    )
    def sdpQueueConnectorFqdn(self) -> str:
        """
        This attribute is used for storing the FQDN of pointing_cal
        attribute SDP queue connector device, which is required in
        calibration scan.
        :return: str
        """
        return self._sdpQueueConnectorFqdn

    @sdpQueueConnectorFqdn.write
    def sdpQueueConnectorFqdn(self, sdpqc_fqdn: str) -> None:
        """
        This Method is used to get the SDP queue connector FQDN from
        subarray node and then Dish Leaf Node have to subscribe to its
        respective pointing_cal attribute on queue connector device.
        """
        dish_id = re.findall(
            r"\b(?:ska|mkt)\w*", self.DishMasterFQDN, flags=re.IGNORECASE
        )[0].upper()
        attribute_name = sdpqc_fqdn.split("/")[-1]
        self._sdpQueueConnectorFqdn = sdpqc_fqdn
        if "sdpQueueConnectorFqdn" in self.attribute_subscription_data:
            return

        dev_factory = DevFactory()
        sdp_queue_connector_proxy = dev_factory.get_device(
            self._sdpQueueConnectorFqdn.rsplit("/", 1)[0]
        )
        event_callback = EventCallback(
            event_callback=self.process_pointing_cal
        )
        event_id = sdp_queue_connector_proxy.subscribe_event(
            attribute_name.format(dish_id=dish_id),
            tango.EventType.CHANGE_EVENT,
            event_callback,
        )

        self.attribute_subscription_data["sdpQueueConnectorFqdn"] = event_id
        self.logger.info(
            "Successfully subscribed to %s and event id is %s",
            sdpqc_fqdn.format(dish_id=dish_id),
            event_id,
        )

    @attribute(
        dtype=int,
        access=AttrWriteType.READ_WRITE,
        memorized=True,
        hw_memorized=True,
    )
    def kValue(self) -> int:
        """
        This attribute is used for storing dish kvalue
        into tango DB.Made this attribute memorized so that when device
        restart then previous set kvalue will be used validation.
        :return: kvalue
        """
        return self._kvalue

    @kValue.write
    def kValue(self, kvalue: int) -> None:
        """Set memorized dish vcc map
        :param kvalue: dish vcc config json string
        :type str
        """
        self._kvalue = kvalue

    def read_defective(self) -> str:
        """
        Returns defective status of devices
        :return: defective status of devices
        :rtype: str
        """
        return json.dumps(self.defective_params)

    def read_actualPointing(self) -> str:
        """
        Read method for actual pointing.
        :return: actual pointing value
        """
        # The below instruction highlights the instruction Dish
        # leaf Node needs to execute after doing interpoloation
        # before doing backward/reverse transform
        timestamp = dt.now().strftime("%Y-%m-%d %H:%M:%S")
        azimuth = self._actual_pointing[1] - self._sdp_pointing_offsets[1]
        elevation = self._actual_pointing[2] - self._sdp_pointing_offsets[2]
        self._actual_pointing[0] = timestamp
        self._actual_pointing[1] = azimuth
        self._actual_pointing[2] = elevation
        return json.dumps(self._actual_pointing)

    def read_pointingState(self) -> PointingState:
        """
        This method reads the pointingState of
        of dish leaf node's respective dish.
        :return: pointingState of dishes
        :rtype: PointingState
        """
        return self._pointing_state

    def read_dishMode(self) -> DishMode:
        """
        This method reads the DishMode of dishes
        of dish leaf node's respective dish.
        :return: DishMode of dishes
        :rtype: DishMode
        """
        return self._dish_mode

    @command(
        dtype_in=DevEnum,
        doc_in="Assign Dish Mode.",
    )
    def SetDirectDishMode(self, argin: DishMode) -> None:
        """
        Trigger a DishMode change
        """
        self.set_dish_mode(argin)

    @command(
        dtype_in=int,
        doc_in="Pointing state to assign",
    )
    def SetDirectPointingState(self, argin: PointingState) -> None:
        """
        Trigger a PointingState change
        """
        # import debugpy; debugpy.debug_this_thread()
        value = PointingState(argin)
        if self._pointing_state != value:
            self._pointing_state = PointingState(argin)
            self.push_change_event("pointingState", self._pointing_state)

    def process_pointing_cal(self, event_data: tango.EventData) -> None:
        """This Method takes the pointing calibration data from
        SDP queue connector device and invokes the TrackLoadStaticOff
        command on the Dish Master"""
        try:
            self._sdp_pointing_offsets = event_data.attr_value.value
            offsets = [
                event_data.attr_value.value[1],
                event_data.attr_value.value[2],
            ]
            self.TrackLoadStaticOff(json.dumps(offsets))
            self.logger.info(
                "Pointing cal received from SDP Queue connector device: %s",
                event_data.attr_value.value,
            )
        except ValueError as e:
            self.logger.info(
                "Exception occurred while processing pointing_cal %s", e
            )

    def set_dish_mode(self, dishMode: DishMode) -> None:
        """
        This method set the Dish Mode
        """
        self._dish_mode = dishMode
        self.push_change_event("dishMode", self._dish_mode)
        self.logger.info("Dish Mode is set to : %s", self._dish_mode)

    def set_pointing_state(self, pointingState: PointingState) -> None:
        """
        This method set the Pointing State
        of dish leaf node's respective dish.
        """
        self._pointing_state = pointingState
        self.push_change_event("pointingState", self._pointing_state)
        self.logger.info("Pointing State is set to: %s", self._pointing_state)

    def set_offset(self, cross_elevation: float, elevation: float) -> None:
        """Sets the offset for Dish."""
        self._offset["off_xel"] = cross_elevation
        self._offset["off_el"] = elevation
        self.logger.info(
            "Cross elevation and elevation set to : (%s , %s)",
            cross_elevation,
            elevation,
        )

    def _follow_state_duration(self):
        """This method will update pointing state as per state duration"""
        for pointing_state, duration in self._state_duration_info:
            time.sleep(duration)
            pointing_state_enum = PointingState[pointing_state]
            thread = threading.Thread(
                target=self.set_pointing_state, args=[pointing_state_enum]
            )
            thread.start()

    @command(
        dtype_in=str,
        doc_in="(ReturnType, 'ResultCode')",
    )
    def SetDirectkValueValidationResult(self, result_code: str) -> None:
        """Set the kValuValidationResult
        :argin dtype: str
        :rtype:None
        """
        self._dish_kvalue_validation_result = result_code
        self.push_change_event(
            "kValueValidationResult", self._dish_kvalue_validation_result
        )
        self.logger.debug(
            "kValueValidationResult set to: %s",
            self._dish_kvalue_validation_result,
        )

    @command(
        dtype_in=ArgType.DevDouble,
        dformat_in=AttrDataFormat.SPECTRUM,
        doc_in="([cross_elevation_offset, elevation_offset])",
    )
    def SetSourceOffset(self, sourceOffset: list) -> None:
        """Sets the commanded offsets"""
        self._sourceOffset = sourceOffset
        self.push_change_event("sourceOffset", self._sourceOffset)
        self.logger.debug(
            "sourceOffset attribute value updated to: %s", self._sourceOffset
        )

    def read_commandCallInfo(self):
        """
        This method is used to read the attribute value for
        commandCallInfo.
        :return: command_call_info value
        """
        return self._command_call_info

    def read_commandDelayInfo(self) -> str:
        """
        This method is used to read the attribute value for delay.
        :return: command_delay_infp value
        """
        return json.dumps(self._command_delay_info)

    def push_dish_kvalue_validation_result(self):
        """Push Dish k-value Validation result event
        If memorized k-value already set then push Result Code as OK
        else push result code event as UNKNOWN
        """
        if self._kvalue:
            self.logger.info("Memorized k-value=%s", self._kvalue)
            self._dish_kvalue_validation_result = str(int(ResultCode.OK))
        else:
            self._dish_kvalue_validation_result = str(int(ResultCode.UNKNOWN))

        self.push_change_event(
            "kValueValidationResult",
            self._dish_kvalue_validation_result,
        )

    def push_dish_kvalue_val_result_after_initialization(self):
        """This method gets invoked only once after initialization
        and push the k-value validation result.
        """
        start_thread = threading.Timer(
            5, self.push_dish_kvalue_validation_result
        )
        start_thread.start()

    def is_SetKValue_allowed(self) -> bool:
        """
        This method checks if the SetKValue Command is allowed in current
        State.
        :return: boolean value if command is allowed or not
        :rtype: bool
        """
        return True

    @command(
        dtype_in="DevLong",
        dtype_out="DevVarLongStringArray",
        doc_out="(ReturnType, 'informational message')",
    )
    def SetKValue(self, kvalue: int) -> Tuple[List[ResultCode], List[str]]:
        """
        This command invokes SetKValue command on  Dish Master.

        :param kvalue: k value between range 1-2222.
        :kvalue dtype: int
        :return: ResultCode and message
        :rtype: Tuple[List[ResultCode], List[str]]
        """
        if self.defective_params["enabled"]:
            return [ResultCode.FAILED], [
                self.defective_params["error_message"]
            ]
        self._kvalue = kvalue
        db = Database()
        value = {"kValue": {"__value": [self._kvalue]}}
        db.put_device_attribute_property(self._dishln_name, value)
        value = db.get_device_attribute_property(self._dishln_name, "kValue")
        self.logger.info("%s: memorized k-value %s", self._dishln_name, value)
        self._dish_kvalue_validation_result = str(int(ResultCode.OK))
        self.push_change_event(
            "kValueValidationResult", self._dish_kvalue_validation_result
        )
        return ([ResultCode.OK], [""])

    @command(
        dtype_in=str,
        doc_in="Set Delay",
    )
    def SetDelayInfo(self, command_delay_info: str) -> None:
        """Update delay value"""
        command_delay_info_dict = json.loads(command_delay_info)
        for key, value in command_delay_info_dict.items():
            self._command_delay_info[key] = value
        self.logger.info("Command Delay Info Set %s", self._command_delay_info)

    @command(
        doc_in="Reset Delay",
    )
    def ResetDelayInfo(self) -> None:
        """Reset Delay to it's default values"""
        self.logger.info("Resetting Command Delays for %s", self.dev_name)
        # Reset command info
        self._command_delay_info = {
            CONFIGURE: 2,
            ABORT: 2,
            RESTART: 2,
        }

    @command(
        doc_in="Clears commandCallInfo",
    )
    def ClearCommandCallInfo(self) -> None:
        """Clears commandCallInfo to empty list"""
        self.logger.info("Clearing CommandCallInfo for %s", self.dev_name)
        self._command_call_info.clear()
        self.push_change_event("commandCallInfo", self._command_call_info)

    def is_Off_allowed(self) -> bool:
        """
        This method checks if the Off Command is
        allowed in current
        State.
        :return: ``True`` if the command is allowed
        :rtype:bool
        :raises CommandNotAllowed: command is not allowed
        """
        if self.defective_params["enabled"]:
            if (
                self.defective_params["fault_type"]
                == FaultType.COMMAND_NOT_ALLOWED_BEFORE_QUEUING
            ):
                self.logger.info(
                    "Device is defective, cannot process command."
                )
                raise CommandNotAllowed(self.defective_params["error_message"])
        self.logger.info("Off Command is allowed")
        return True

    @command(
        dtype_out="DevVarLongStringArray",
        doc_out="(ReturnType, 'informational message')",
    )
    def Off(self):
        """
        This method invokes Off command on Dish Simulator.
        """
        command_id = f"{time.time()}_Off"
        self.logger.info("Instructed Dish simulator to invoke Off command")
        self.update_command_info(OFF, "")
        if self.defective_params["enabled"]:
            return self.induce_fault(
                "Off",
                command_id,
            )
        if self.dev_state() != DevState.OFF:
            self.set_state(DevState.OFF)
            self.push_change_event("State", self.dev_state())
        # Set the Dish Mode
        self.set_dish_mode(DishMode.STANDBY_LP)
        self.push_command_result(ResultCode.OK, "Off")

        self.logger.info("Off command completed.")
        return (
            [ResultCode.QUEUED],
            command_id,
        )

    def is_SetStandbyFPMode_allowed(self) -> bool:
        """
        This method checks if the is_SetStandbyFPMode_allowed Command is
        allowed in current
        State.
        :return: ``True`` if the command is allowed
        :rtype:bool
        :raises CommandNotAllowed: command is not allowed
        """
        if self.defective_params["enabled"]:
            if (
                self.defective_params["fault_type"]
                == FaultType.COMMAND_NOT_ALLOWED_BEFORE_QUEUING
            ):
                self.logger.info(
                    "Device is defective, cannot process command."
                )
                raise CommandNotAllowed(self.defective_params["error_message"])
        self.logger.info("SetStandbyFPMode Command is allowed")
        return True

    @command(
        dtype_out="DevVarLongStringArray",
        doc_out="(ReturnType, 'informational message')",
    )
    def SetStandbyFPMode(self) -> Tuple[List[ResultCode], List[str]]:
        """
        This method invokes SetStandbyFPMode command on Dish Master
        :return: ResultCode and message
        :rtype: tuple
        """
        command_id = f"{time.time()}_SetStandbyFPMode"
        self.logger.info("Processing SetStandbyFPMode Command")
        self.update_command_info(SET_STANDBY_FP_MODE, "")

        if self.defective_params["enabled"]:
            return self.induce_fault("SetStandbyFPMode", command_id)

        if self.dev_state() != DevState.STANDBY:
            self.set_state(DevState.STANDBY)
            self.push_change_event("State", self.dev_state())

        # Set the Dish Mode
        self.set_dish_mode(DishMode.STANDBY_FP)
        self.push_command_result(
            ResultCode.OK, "SetStandbyFPMode", command_id=command_id
        )

        self.logger.info("SetStandbyFPMode command completed.")
        # Return message
        return (
            [ResultCode.QUEUED],
            [command_id],
        )

    def is_SetStandbyLPMode_allowed(self) -> bool:
        """
        This method checks if the is_SetStandbyLPMode_allowed Command is
        allowed in current
        State.
        :return: ``True`` if the command is allowed
        :rtype: bool
        :raises CommandNotAllowed: command is not allowed
        """
        if self.defective_params["enabled"]:
            if (
                self.defective_params["fault_type"]
                == FaultType.COMMAND_NOT_ALLOWED_BEFORE_QUEUING
            ):
                self.logger.info(
                    "Device is defective, cannot process command."
                )
                raise CommandNotAllowed(self.defective_params["error_message"])
        self.logger.info("SetStandbyLPMode Command is allowed")
        return True

    @command(
        dtype_out="DevVarLongStringArray",
        doc_out="(ReturnType, 'informational message')",
    )
    def SetStandbyLPMode(self) -> Tuple[List[ResultCode], List[str]]:
        """
        This method invokes SetStandbyLPMode command on  Dish Master
        :return: ResultCode and message
        :rtype: tuple
        """
        command_id = f"{time.time()}_SetStandbyLPMode"
        self.logger.info(
            "Instructed Dish simulator to invoke SetStandbyLPMode command"
        )
        self.update_command_info(SET_STANDBY_LP_MODE, "")
        if self.defective_params["enabled"]:
            return self.induce_fault("SetStandbyLPMode", command_id)
        # Set the device state
        if self.dev_state() != DevState.STANDBY:
            self.set_state(DevState.STANDBY)
            self.push_change_event("State", self.dev_state())

        # Set the Dish ModeLP
        self.set_dish_mode(DishMode.STANDBY_LP)
        self.push_command_result(
            ResultCode.OK, "SetStandbyLPMode", command_id=command_id
        )

        self.logger.info("SetStandbyLPMode command completed.")
        # Return message
        return (
            [ResultCode.QUEUED],
            [command_id],
        )

    def is_SetOperateMode_allowed(self) -> bool:
        """
        This method checks if the SetOperateMode Command is allowed in current
        State.
        :return: ``True`` if the command is allowed
        :rtype:bool
        :raises CommandNotAllowed: command is not allowed
        """
        if self.defective_params["enabled"]:
            if (
                self.defective_params["fault_type"]
                == FaultType.COMMAND_NOT_ALLOWED_BEFORE_QUEUING
            ):
                self.logger.info(
                    "Device is defective, cannot process command."
                )
                raise CommandNotAllowed(self.defective_params["error_message"])
        self.logger.info("SetOperateMode Command is allowed")
        return True

    @command(
        dtype_out="DevVarLongStringArray",
        doc_out="(ReturnType, 'informational message')",
    )
    def SetOperateMode(self) -> Tuple[List[ResultCode], List[str]]:
        """
        This method invokes SetOperateMode command on  Dish Master
        :return: ResultCode and message
        :rtype: tuple
        """
        command_id = f"{time.time()}_SetOperateMode"
        self.logger.info(
            "Instructed Dish simulator to invoke SetOperateMode command"
        )
        self.update_command_info(SET_OPERATE_MODE, "")
        if self.defective_params["enabled"]:
            return self.induce_fault("SetOperateMode", command_id)

        # Set the device state
        if self.dev_state() != DevState.ON:
            self.set_state(DevState.ON)
            self.push_change_event("State", self.dev_state())
        # Set the pointing state
        if self._pointing_state != PointingState.READY:
            self._pointing_state = PointingState.READY
            self.push_change_event("pointingState", self._pointing_state)

        # Set the Dish Mode
        self.set_dish_mode(DishMode.OPERATE)
        self.push_command_result(
            ResultCode.OK, "SetOperateMode", command_id=command_id
        )
        self.logger.info("SetOperateMode command completed.")

        # Return message
        return (
            [ResultCode.QUEUED],
            [command_id],
        )

    def is_SetStowMode_allowed(self) -> bool:
        """
        This method checks if the SetStowMode Command is allowed in current
        State.
        :return: ``True`` if the command is allowed
        :rtype: bool
        :raises CommandNotAllowed: command is not allowed
        """
        if self.defective_params["enabled"]:
            if (
                self.defective_params["fault_type"]
                == FaultType.COMMAND_NOT_ALLOWED_BEFORE_QUEUING
            ):
                self.logger.info(
                    "Device is defective, cannot process command."
                )
                raise CommandNotAllowed(self.defective_params["error_message"])
        self.logger.info("SetStowMode Command is allowed")
        return True

    @command(
        dtype_out="DevVarLongStringArray",
        doc_out="(ReturnType, 'informational message')",
    )
    def SetStowMode(self) -> Tuple[List[ResultCode], List[str]]:
        """
        This method invokes SetStowMode command on  Dish Master
        :return: ResultCode and message
        :rtype : tuple
        """
        command_id = f"{time.time()}_SetStowMode"
        self.logger.info(
            "Instructed Dish simulator to invoke SetStowMode command"
        )
        self.update_command_info(SET_STOW_MODE, "")
        if self.defective_params["enabled"]:
            return self.induce_fault("SetStowMode", command_id)

        # Set device state
        if self.dev_state() != DevState.DISABLE:
            self.set_state(DevState.DISABLE)
            self.push_change_event("State", self.dev_state())

        # Set Dish Mode
        self.set_dish_mode(DishMode.STOW)
        self.push_command_result(
            ResultCode.OK, "SetStowMode", command_id=command_id
        )

        self.logger.info("SetStowMode command completed.")

        # Return meaningful message
        return (
            [ResultCode.QUEUED],
            [command_id],
        )

    def is_Track_allowed(self) -> bool:
        """
        This method checks if the Track Command is allowed in current
        State.
        :return: ``True`` if the command is allowed
        :rtype: bool
        :raises CommandNotAllowed: command is not allowed
        """
        if self.defective_params["enabled"]:
            if (
                self.defective_params["fault_type"]
                == FaultType.COMMAND_NOT_ALLOWED_BEFORE_QUEUING
            ):
                self.logger.info(
                    "Device is defective, cannot process command."
                )
                raise CommandNotAllowed(self.defective_params["error_message"])
        self.logger.info(" Track Command is allowed")
        return True

    @command(
        dtype_out="DevVarLongStringArray",
        doc_out="(ReturnType, 'informational message')",
    )
    def Track(self) -> Tuple[List[ResultCode], List[str]]:
        """
        This method invokes Track command on  Dish Master
        :return: ResultCode and message
        :rtype: tuple
        """
        command_id = f"{time.time()}_Track"
        self.logger.info("Instructed Dish simulator to invoke Track command")
        self.update_command_info(TRACK, "")
        if self.defective_params["enabled"]:
            return self.induce_fault("Track", command_id)
        if self._pointing_state != PointingState.TRACK:
            if self._state_duration_info:
                self._follow_state_duration()
            else:
                self._pointing_state = PointingState.TRACK
                self.push_change_event("pointingState", self._pointing_state)

        # Set dish mode
        self.set_dish_mode(DishMode.OPERATE)
        self.push_command_result(ResultCode.OK, "Track", command_id=command_id)
        self.logger.info("Track command completed.")
        return [ResultCode.QUEUED], [command_id]

    def is_TrackStop_allowed(self) -> bool:
        """
        This method checks if the TrackStop Command is allowed in current
        State.
        :return: ``True`` if the command is allowed
        :rtype: bool
        :raises CommandNotAllowed: command is not allowed
        """
        if self.defective_params["enabled"]:
            if (
                self.defective_params["fault_type"]
                == FaultType.COMMAND_NOT_ALLOWED_BEFORE_QUEUING
            ):
                self.logger.info(
                    "Device is defective, cannot process command."
                )
                raise CommandNotAllowed(self.defective_params["error_message"])
        self.logger.info("TrackStop Command is allowed")
        return True

    @command(
        dtype_in="DevVoid",
        dtype_out="DevVarLongStringArray",
        doc_out="(ReturnType, 'informational message')",
    )
    def TrackStop(self) -> Tuple[List[ResultCode], List[str]]:
        """
        This method invokes TrackStop command on  Dish Master
        :return: ResultCode and message
        :rtype: tuple
        """
        command_id = f"{time.time()}_TrackStop"
        self.logger.info(
            "Instructed Dish simulator to invoke TrackStop command"
        )
        self.update_command_info(TRACK_STOP, "")
        if self.defective_params["enabled"]:
            return self.induce_fault("TrackStop", command_id)
        if self._pointing_state != PointingState.READY:
            if self._state_duration_info:
                self._follow_state_duration()
            else:
                self._pointing_state = PointingState.READY
                self.push_change_event("pointingState", self._pointing_state)
                self.logger.info("Pointing State: %s", self._pointing_state)

        # Set dish mode
        self.set_dish_mode(DishMode.OPERATE)

        self.push_command_result(
            ResultCode.OK, "TrackStop", command_id=command_id
        )
        self.logger.info("TrackStop command completed.")
        return [ResultCode.QUEUED], [command_id]

    def is_AbortCommands_allowed(self) -> bool:
        """
        This method checks if the AbortCommands command is allowed in current
        State.
        :return: ``True`` if the command is allowed
        :rtype: bool
        :raises CommandNotAllowed: command is not allowed
        """
        if self.defective_params["enabled"]:
            if (
                self.defective_params["fault_type"]
                == FaultType.COMMAND_NOT_ALLOWED_BEFORE_QUEUING
            ):
                self.logger.info(
                    "Device is defective, cannot process command."
                )
                raise CommandNotAllowed(self.defective_params["error_message"])
        self.logger.info("AbortCommands Command is allowed")
        return True

    @command(
        dtype_out="DevVarLongStringArray",
        doc_out="(ReturnType, 'informational message')",
    )
    def AbortCommands(self) -> Tuple[List[ResultCode], List[str]]:
        """
        This method invokes AbortCommands command on  Dish Master
        :return: ResultCode and message
        :rtype: tuple
        """
        command_id = f"{time.time()}_AbortCommands"
        self.logger.info(
            "Instructed Dish simulator to invoke AbortCommands command"
        )
        self.update_command_info(ABORT_COMMANDS, "")
        self.logger.info("Abort Completed")
        self._pointing_state = PointingState.READY
        self.push_change_event("pointingState", self._pointing_state)
        self.logger.info("Pointing State: %s", self._pointing_state)
        return (
            [ResultCode.OK],
            [command_id],
        )

    def is_Configure_allowed(self) -> bool:
        """
        This method checks if the Configure Command is allowed in current
        State.
        :return: ``True`` if the command is allowed
        :rtype: bool
        :raises CommandNotAllowed: command is not allowed
        """
        if self.defective_params["enabled"]:
            if (
                self.defective_params["fault_type"]
                == FaultType.COMMAND_NOT_ALLOWED_BEFORE_QUEUING
            ):
                self.logger.info(
                    "Device is defective, cannot process command."
                )
                raise CommandNotAllowed(self.defective_params["error_message"])
        self.logger.info("Configure Command is allowed")
        return True

    @command(
        dtype_in=("DevString"),
        dtype_out="DevVarLongStringArray",
        doc_out="(ReturnType, 'informational message')",
    )
    def Configure(self, argin: str) -> Tuple[List[ResultCode], List[str]]:
        """
        This method invokes Configure command on  Dish Master
        :return: ResultCode and message
        :rtype: tuple
        """
        command_id = f"{time.time()}_Configure"
        self.logger.info("Processing Configure command")
        # to record the command data
        self.logger.info(
            "Instructed Dish simulator to invoke Configure command"
        )
        self.update_command_info(CONFIGURE, argin)
        if self.defective_params["enabled"]:
            return self.induce_fault("Configure", command_id)
        if self._pointing_state != PointingState.TRACK:
            if self._state_duration_info:
                self._follow_state_duration()
            else:
                self._pointing_state = PointingState.TRACK
                thread = threading.Timer(
                    interval=self._delay,
                    function=self.push_change_event,
                    args=["pointingState", self._pointing_state],
                )
                thread.start()
                self.logger.info("Pointing State: %s", self._pointing_state)

        # Set dish mode
        thread = threading.Timer(
            interval=self._delay,
            function=self.set_dish_mode,
            args=[DishMode.OPERATE],
        )
        thread.start()

        thread = threading.Timer(
            self._delay,
            self.push_command_result,
            args=[ResultCode.OK, "Configure"],
            kwargs={"command_id": command_id},
        )
        thread.start()
        self.logger.info("Configure command completed.")
        return [ResultCode.QUEUED], [command_id]

    def is_TrackLoadStaticOff_allowed(self) -> bool:
        """
        This method checks if the TrackLoadStaticOff command is allowed in
        current State.
        :return: ``True`` if the command is allowed
        :rtype: bool
        :raises CommandNotAllowed: command is not allowed
        """
        if self.defective_params["enabled"]:
            if (
                self.defective_params["fault_type"]
                == FaultType.COMMAND_NOT_ALLOWED_BEFORE_QUEUING
            ):
                self.logger.info(
                    "Device is defective, cannot process command."
                )
                raise CommandNotAllowed(self.defective_params["error_message"])
        self.logger.info("TrackLoadStaticOff Command is allowed")
        return True

    @command(
        dtype_in=("DevString"),
        dtype_out="DevVarLongStringArray",
        doc_out="(ReturnType, 'informational message')",
    )
    def TrackLoadStaticOff(
        self, argin: str
    ) -> Tuple[List[ResultCode], List[str]]:
        """
        This method invokes TrackLoadStaticOff command on  Dish Master.

        :param argin: A list containing scan_id/ time, cross elevation and
            elevation offsets.
        :argin dtype: str(List)
        :return: ResultCode and message
        :rtype: Tuple[List[ResultCode], List[str]]
        """
        command_id = f"{time.time()}_TrackLoadStaticOff"
        self.logger.info(
            "Instructed Dish simulator to invoke TrackLoadStaticOff command"
        )

        if self.defective_params["enabled"]:
            return self.induce_fault("TrackLoadStaticOff", command_id)

        # Set offsets.
        input_offsets = json.loads(argin)
        cross_elevation = input_offsets[0]
        elevation = input_offsets[1]
        self.set_offset(cross_elevation, elevation)
        self.push_command_result(
            ResultCode.OK, "TrackLoadStaticOff", command_id=command_id
        )
        self.logger.info("TrackLoadStaticOff command completed.")
        return [ResultCode.QUEUED], [command_id]

    def update_command_info(
        self, command_name: str = "", command_input: str = ""
    ) -> None:
        """This method updates the commandCallInfo attribute,
        with the respective command information.

        Args:
            command_name (str): command name
            command_input (str): Input argin for command
        """
        self.logger.info(
            "Recording the command data for DishMaster simulators"
        )

        self._command_info = (command_name, command_input)
        self._command_call_info.append(self._command_info)
        self.logger.info(
            "Recorded command_call_info list for %s is %s",
            self.dev_name,
            self._command_call_info,
        )
        self.push_change_event("commandCallInfo", self._command_call_info)
        self.logger.info("CommandCallInfo updates are pushed")

    # TODO: Enable the commands when they are implemented in Dish Leaf Node.
    # def is_Slew_allowed(self) -> bool:
    #     """
    #     This method checks if the Slew command is allowed in current State.
    #     :rtype:bool
    #     """
    #     if self.defective_params["enabled"]:
    #         if (
    #             self.defective_params["fault_type"]
    #             == FaultType.COMMAND_NOT_ALLOWED
    #         ):
    #             self.logger.info(
    #                 "Device is defective, cannot process command."
    #             )
    #             raise CommandNotAllowed(
    #               self.defective_params["error_message"]
    #             )
    #     self.logger.info("Slew Command is allowed")
    #     return True

    # @command(
    #     dtype_in=("DevVoid"),
    #     dtype_out="DevVarLongStringArray",
    #     doc_out="(ReturnType, 'informational message')",
    # )
    # def Slew(self) -> Tuple[List[ResultCode], List[str]]:
    #     """
    #     This method invokes Slew command on Dish Master
    #     """
    #     self.logger.info("Processing Slew Command")
    #     # to record the command data
    #     self.update_command_info(SLEW)
    #     if self.defective_params["enabled"]:
    #         return self.induce_fault("Slew")

    #     if self._pointing_state != PointingState.SLEW:
    #         self._pointing_state = PointingState.SLEW
    #         self.push_change_event("pointingState", self._pointing_state)
    #     self.logger.info("Slew command completed.")
    #     return ([ResultCode.OK], [""])

    # @command(
    #     dtype_in=("DevVoid"),
    #     dtype_out="DevVarLongStringArray",
    #     doc_out="(ReturnType, 'informational message')",
    # )
    # def StartCapture(self) -> Tuple[List[ResultCode], List[str]]:
    #     """
    #     This method invokes StartCapture command on Dish Master
    #     """
    #     # TBD: Dish mode changedoc_out="(ReturnType, 'DevVoid')",
    #     return ([ResultCode.OK], [""])

    # @command(
    #     dtype_in=("DevVoid"),
    #     dtype_out="DevVarLongStringArray",
    #     doc_out="(ReturnType, 'informational message')",
    # )
    # def SetMaintenanceMode(self) -> Tuple[List[ResultCode], List[str]]:
    #     """
    #     This method sets the Maintainance Mode for the dish
    #     """
    #     # TBD: Dish mode change
    #     return ([ResultCode.OK], [""])

    def is_Scan_allowed(self) -> Union[bool, CommandNotAllowed]:
        """
        This method checks if the Scan Command is allowed in current State.
        :return: ``True`` if the command is allowed
        :raises CommandNotAllowed: command is not allowed
        :rtype: Union[bool,CommandNotAllowed]
        """
        if self.defective_params["enabled"]:
            if (
                self.defective_params["fault_type"]
                == FaultType.COMMAND_NOT_ALLOWED_BEFORE_QUEUING
            ):
                self.logger.info(
                    "Device is defective, cannot process command."
                )
                raise CommandNotAllowed(self.defective_params["error_message"])
        self.logger.info("Scan Command is allowed")
        return True

    @command(
        dtype_in="DevString",
        dtype_out="DevVarLongStringArray",
        doc_out="(ReturnType, 'informational message')",
    )
    def Scan(self, argin: str) -> Tuple[List[ResultCode], List[str]]:
        """
        This method invokes Scan command on Dish Master
        :param argin: scan_id as and string.
        :return: ResultCode and message
        :rtype: Tuple[List[ResultCode], List[str]]
        """
        command_id = f"{time.time()}_Scan"
        self.logger.info("Processing Scan Command")
        # to record the command data
        self.update_command_info(SCAN, argin)
        if self.defective_params["enabled"]:
            return self.induce_fault("Scan", command_id)

            # TBD: Add your dish mode change logic here if required
        return [ResultCode.QUEUED], [command_id]

    def is_EndScan_allowed(self) -> Union[bool, CommandNotAllowed]:
        """
        This method checks if the EndScan Command is allowed in current State.
        :rtype:bool
        :raises CommandNotAllowed: command is not allowed
        :rtype: Union[bool,CommandNotAllowed]
        """
        if self.defective_params["enabled"]:
            if (
                self.defective_params["fault_type"]
                == FaultType.COMMAND_NOT_ALLOWED_BEFORE_QUEUING
            ):
                self.logger.info(
                    "Device is defective, cannot process command."
                )
                raise CommandNotAllowed(self.defective_params["error_message"])
        self.logger.info("EndScan Command is allowed")
        return True

    @command(
        dtype_in="DevVoid",
        dtype_out="DevVarLongStringArray",
        doc_out="(ReturnType, 'informational message')",
    )
    def EndScan(self) -> Tuple[List[ResultCode], List[str]]:
        """
        This method invokes EndScan command on Dish Master
        :return: ResultCode and message
        :rtype: Tuple[List[ResultCode], List[str]]
        """
        command_id = f"{time.time()}_EndScan"
        # to record the command data
        self.update_command_info(END_SCAN)
        if self.defective_params["enabled"]:
            return self.induce_fault("EndScan", command_id)
            # TBD: Add your dish mode change logic here if required
<<<<<<< HEAD

        thread = threading.Timer(
            self._delay,
            self.push_command_result,
            args=[ResultCode.OK, "EndScan"],
            kwargs={"command_id": command_id},
        )
        thread.start()
        self.logger.info("Configure command completed.")
=======
        self.push_command_result(
            ResultCode.OK, "EndScan", command_id=command_id
        )
>>>>>>> 79218ffd
        return (
            [ResultCode.QUEUED],
            [command_id],
        )

    # TODO: Enable below commands when Dish Leaf Node implements them.
    # def is_Reset_allowed(self) -> bool:
    #     """
    #     This method checks if the Reset command is allowed in current State.
    #     :rtype:bool
    #     """
    #     if self.defective_params["enabled"]:
    #         if (
    #             self.defective_params["fault_type"]
    #             == FaultType.COMMAND_NOT_ALLOWED
    #         ):
    #             self.logger.info(
    #                 "Device is defective, cannot process command."
    #             )
    #             raise CommandNotAllowed(
    #               self.defective_params["error_message"]
    #             )
    #     self.logger.info("Reset Command is allowed")
    #     return True

    # @command(
    #     dtype_out="DevVarLongStringArray",
    #     doc_out="(ReturnType, 'informational message')",
    # )
    # def Reset(self) -> Tuple[List[ResultCode], List[str]]:
    #     """
    #     This method invokes Reset command on Dish Master
    #     :rtype:tuple
    #     """
    #     self.logger.info("Processing Reset Command")
    #     # to record the command data
    #     self.update_command_info(RESET)
    #     if self.defective_params["enabled"]:
    #         return self.induce_fault("Reset")

    #         # TBD: Add your dish mode change logic here if required
    #     self.logger.info("Reset command completed.")
    #     return ([ResultCode.OK], [""])


# ----------
# Run server
# ----------


def main(args=None, **kwargs):
    """
    Runs the HelperDishDevice Tango device.
    :param args: Arguments internal to TANGO

    :param kwargs: Arguments internal to TANGO

    :return: integer. Exit code of the run method.
    """
    return run((HelperDishLNDevice,), args=args, **kwargs)


if __name__ == "__main__":
    main()<|MERGE_RESOLUTION|>--- conflicted
+++ resolved
@@ -1197,21 +1197,9 @@
         if self.defective_params["enabled"]:
             return self.induce_fault("EndScan", command_id)
             # TBD: Add your dish mode change logic here if required
-<<<<<<< HEAD
-
-        thread = threading.Timer(
-            self._delay,
-            self.push_command_result,
-            args=[ResultCode.OK, "EndScan"],
-            kwargs={"command_id": command_id},
-        )
-        thread.start()
-        self.logger.info("Configure command completed.")
-=======
         self.push_command_result(
             ResultCode.OK, "EndScan", command_id=command_id
         )
->>>>>>> 79218ffd
         return (
             [ResultCode.QUEUED],
             [command_id],
