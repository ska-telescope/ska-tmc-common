"""
A common module for different helper devices(mock devices)"
"""
import json
import threading
import time
from typing import List, Tuple

import tango
from ska_tango_base.base.base_device import SKABaseDevice
from ska_tango_base.commands import ResultCode
from ska_tango_base.control_model import HealthState, ObsState
from tango import DevState
from tango.server import AttrWriteType, attribute, command, run

from ska_tmc_common import CommandNotAllowed, FaultType
from ska_tmc_common.test_helpers.empty_component_manager import (
    EmptyComponentManager,
)


# pylint: disable=attribute-defined-outside-init
class HelperBaseDevice(SKABaseDevice):
    """A common base device for helper devices."""

    def init_device(self) -> None:
        super().init_device()
        self._health_state = HealthState.OK
        self.dev_name = self.get_name()
        self._isSubsystemAvailable = False
        self._raise_exception = False
        self.defective_params = {
            "enabled": False,
            "fault_type": FaultType.FAILED_RESULT,
            "error_message": "Default exception.",
            "result": ResultCode.FAILED,
        }

    class InitCommand(SKABaseDevice.InitCommand):
        """A class for the HelperBaseDevice's init_device() command."""

        def do(self) -> Tuple[ResultCode, str]:
            super().do()
            self._device.set_change_event("State", True, False)
            self._device.set_change_event("healthState", True, False)
            self._device.set_change_event(
                "longRunningCommandResult", True, False
            )
            self._device.set_change_event("isSubsystemAvailable", True, False)
            self.logger.info("Off command completed.")
            return (ResultCode.OK, "")

    def create_component_manager(self) -> EmptyComponentManager:
        """
        Creates an instance of EmptyComponentManager
        :rtype: EmptyComponentManager
        """
        cm = EmptyComponentManager(
            logger=self.logger,
            max_workers=1,
            communication_state_callback=None,
            component_state_callback=None,
        )
        return cm

    defective = attribute(dtype=str, access=AttrWriteType.READ)

    isSubsystemAvailable = attribute(dtype=bool, access=AttrWriteType.READ)

    raiseException = attribute(dtype=bool, access=AttrWriteType.READ)

    def read_raiseException(self) -> bool:
        """This method is used to read the attribute value for raise exception

        :rtype: bool
        """
        return self._raise_exception

    def read_defective(self) -> str:
        """
        Returns defective status of devices

        :rtype: str
        """
        return json.dumps(self.defective_params)

    def read_isSubsystemAvailable(self) -> bool:
        """
        Returns avalability status for the leaf nodes devices

        :rtype: bool
        """
        return self._isSubsystemAvailable

    def always_executed_hook(self) -> None:
        pass

    def delete_device(self) -> None:
        pass

    @command(
        dtype_in=str,
        doc_in="Set Defective parameters",
    )
    def SetDefective(self, values: str) -> None:
        """
        Trigger defective change
        :param: values
        :type: str
        """
        input_dict = json.loads(values)
        self.logger.info("Setting defective params to %s", input_dict)
        self.defective_params = input_dict

    def induce_fault(
        self,
        command_name: str,
    ) -> Tuple[List[ResultCode], List[str]]:
        """
        Induces a fault into the device based on the given parameters.

        :param command_name: The name of the
         command for which a fault is being induced.
        :type command_name: str

<<<<<<< HEAD
=======
        :rtype: Tuple[List[ResultCode], List[str]]

>>>>>>> 94191697
        Example:
        defective = json.dumps(
        {
        "enabled": False,
        "fault_type": FaultType.FAILED_RESULT,
        "error_message": "Default exception.",
        "result": ResultCode.FAILED,
        }
        )
        defective_params = json.loads(defective)

        Detailed Explanation:
        This method simulates inducing various types of faults into a device
        to test its robustness and error-handling capabilities.

        - FAILED_RESULT:
          A fault type that triggers a failed result code
          for the command. The device will return a result code of 'FAILED'
          along with a custom error message, indicating that
          the command execution has failed.

        - LONG_RUNNING_EXCEPTION:
          A fault type that simulates a command getting stuck in an
          intermediate state for an extended period.
          This could simulate a situation where a command execution
          hangs due to some internal processing issue.

        - STUCK_IN_INTERMEDIATE_STATE:
          This fault type represents a scenario where the
          device gets stuck in an intermediate state between two
          well-defined states. This can help test the device's state
          recovery and error handling mechanisms.

        - COMMAND_NOT_ALLOWED:
          This fault type represents a situation where the
          given command is not allowed to be executed due to some
          authorization or permission issues. The device
          should respond with an appropriate error code and message.

        :raises: None
        """
        fault_type = self.defective_params["fault_type"]
        result = self.defective_params["result"]
        fault_message = self.defective_params["error_message"]
        intermediate_state = (
            self.defective_params.get("intermediate_state")
            or ObsState.RESOURCING
        )

        if fault_type == FaultType.FAILED_RESULT:
            return [result], [fault_message]

        if fault_type == FaultType.LONG_RUNNING_EXCEPTION:
            thread = threading.Timer(
                self._delay,
                function=self.push_command_result,
                args=[result, command_name, fault_message],
            )
            thread.start()
            return [ResultCode.QUEUED], [""]

        if fault_type == FaultType.STUCK_IN_INTERMEDIATE_STATE:
            self._obs_state = intermediate_state
            self.push_obs_state_event(intermediate_state)
            return [ResultCode.QUEUED], [""]
        return [ResultCode.OK], [""]

    def push_command_result(
        self, result: ResultCode, command: str, exception: str = ""
    ) -> None:
        """Push long running command result event for given command.
        :param result: The result code to be pushed as an event
        :type: ResultCode
        :param command: The command name for which the event is being pushed
        :type: str
        :param exception: Exception message to be pushed as an event
        :type: str
        """
        command_id = f"{time.time()}-{command}"
        self.logger.info(
            "The command_id is %s and the ResultCode is %s", command_id, result
        )
        if exception:
            command_result = (command_id, exception)
            self.logger.info("Sending Event %s", command_result)
            self.push_change_event("longRunningCommandResult", command_result)
        command_result = (command_id, json.dumps(result))
        self.logger.info("Sending Event %s", command_result)
        self.push_change_event("longRunningCommandResult", command_result)

    @command(
        dtype_in="DevState",
        doc_in="state to assign",
    )
    def SetDirectState(self, argin: tango.DevState) -> None:
        """
        Trigger a DevState change

        :param tango.DevState
        """
        # import debugpy; debugpy.debug_this_thread()
        if self.dev_state() != argin:
            self.set_state(argin)
            time.sleep(0.1)
            self.push_change_event("State", self.dev_state())
            self.logger.info("Device state is set to %s", self.dev_state())

    @command(
        dtype_in=bool,
        doc_in="Set Availability of the device",
    )
    def SetSubsystemAvailable(self, value: bool) -> None:
        """
        Sets Availability of the device
        :rtype: bool
        """
        self.logger.info("Setting the avalability value to : %s", value)
        if self._isSubsystemAvailable != value:
            self._isSubsystemAvailable = value
            self.push_change_event(
                "isSubsystemAvailable", self._isSubsystemAvailable
            )

    @command(
        dtype_in=int,
        doc_in="state to assign",
    )
    def SetDirectHealthState(self, argin: HealthState) -> None:
        """
        Trigger a HealthState change
        :param tango.DevState
        """
        # import debugpy; debugpy.debug_this_thread()
        self.logger.info(
            "HealthState value for simulator is : %s", self._health_state
        )
        value = HealthState(argin)
        if self._health_state != value:
            self.logger.info(
                "Setting HealthState value for simulator to : %s", value
            )
            self._health_state = HealthState(argin)
            self.push_change_event("healthState", self._health_state)
            self.logger.info("Pushed updated HealthState value for simulator")

    @command(
        dtype_in=bool,
        doc_in="Raise Exception",
    )
    def SetRaiseException(self, value: bool) -> None:
        """Set Raise Exception"""
        self.logger.info("Setting the raise exception value to : %s", value)
        self._raise_exception = value

    def is_On_allowed(self) -> bool:
        """
        This method checks if the On command is allowed in current state.
        :rtype: bool
        :raises CommandNotAllowed: command is not allowed
        """
        if self.defective_params["enabled"]:
            if (
                self.defective_params["fault_type"]
                == FaultType.COMMAND_NOT_ALLOWED
            ):
                self.logger.info(
                    "Device is defective, cannot process command."
                )
                raise CommandNotAllowed(self.defective_params["error_message"])
        self.logger.info("On command is allowed")
        return True

    @command(
        dtype_out="DevVarLongStringArray",
        doc_out="(ReturnType, 'informational message')",
    )
    def On(self) -> Tuple[List[ResultCode], List[str]]:
        """
        This method invokes On command
        :rtype: Tuple
        """
        self.logger.info("Instructed simulator to invoke On command")
        if self.defective_params["enabled"]:
            return self.induce_fault(
                "On",
            )
        if self.dev_state() != DevState.ON:
            self.set_state(DevState.ON)
            time.sleep(0.1)
            self.push_change_event("State", self.dev_state())
            self.logger.info("On command completed.")
        return [ResultCode.OK], [""]

    def is_Off_allowed(self) -> bool:
        """
        This method checks if the Off command is allowed in current state.
        :rtype: bool
        :raises CommandNotAllowed: command is not allowed
        """
        if self.defective_params["enabled"]:
            if (
                self.defective_params["fault_type"]
                == FaultType.COMMAND_NOT_ALLOWED
            ):
                self.logger.info(
                    "Device is defective, cannot process command."
                )
                raise CommandNotAllowed(self.defective_params["error_message"])
        self.logger.info("Off command is allowed")
        return True

    @command(
        dtype_out="DevVarLongStringArray",
        doc_out="(ReturnType, 'informational message')",
    )
    def Off(self) -> Tuple[List[ResultCode], List[str]]:
        """
        This method invokes Off command
        :rtype: Tuple
        """
        self.logger.info("Instructed simulator to invoke Off command")
        if self.defective_params["enabled"]:
            return self.induce_fault(
                "Off",
            )
        if self.dev_state() != DevState.OFF:
            self.set_state(DevState.OFF)
            time.sleep(0.1)
            self.push_change_event("State", self.dev_state())
            self.logger.info("Off command completed.")
        return [ResultCode.OK], [""]

    def is_Standby_allowed(self) -> bool:
        """
        This method checks if the Standby command is allowed in current state.
        :rtype: bool
        :raises CommandNotAllowed: command is not allowed
        """
        if self.defective_params["enabled"]:
            if (
                self.defective_params["fault_type"]
                == FaultType.COMMAND_NOT_ALLOWED
            ):
                raise CommandNotAllowed(self.defective_params["error_message"])
        self.logger.info("Standby command is allowed")
        return True

    @command(
        dtype_out="DevVarLongStringArray",
        doc_out="(ReturnType, 'informational message')",
    )
    def Standby(self) -> Tuple[List[ResultCode], List[str]]:
        """
        This method invokes Standby command
        :rtype: Tuple
        """
        self.logger.info("Instructed simulator to invoke Standby command")
        if self.defective_params["enabled"]:
            return self.induce_fault(
                "Standby",
            )
        if self.dev_state() != DevState.STANDBY:
            self.set_state(DevState.STANDBY)
            time.sleep(0.1)
            self.push_change_event("State", self.dev_state())
            self.logger.info("Standy command completed.")
        return [ResultCode.OK], [""]

    def is_disable_allowed(self) -> bool:
        """
        This method checks if the Disable command is allowed in current state.
        :rtype: bool
        :raises CommandNotAllowed: command is not allowed
        """
        if self.defective_params["enabled"]:
            if (
                self.defective_params["fault_type"]
                == FaultType.COMMAND_NOT_ALLOWED
            ):
                self.logger.info(
                    "Device is defective, cannot process command."
                )
                raise CommandNotAllowed(self.defective_params["error_message"])
        self.logger.info("Disable command is allowed")
        return True

    @command(
        dtype_out="DevVarLongStringArray",
        doc_out="(ReturnType, 'informational message')",
    )
    def Disable(self) -> Tuple[List[ResultCode], List[str]]:
        """
        This method invokes Disable command
        :rtype: Tuple
        """
        if self.defective_params["enabled"]:
            return self.induce_fault(
                "Disable",
            )
        if self.dev_state() != DevState.DISABLE:
            self.set_state(DevState.DISABLE)
            time.sleep(0.1)
            self.push_change_event("State", self.dev_state())
            self.logger.info("Disable command completed.")
        return [ResultCode.OK], ["Disable command invoked on SDP Master"]


# ----------
# Run server
# ----------


def main(args=None, **kwargs):
    """
    Runs the HelperBaseDevice Tango device.
    :param args: Arguments internal to TANGO

    :param kwargs: Arguments internal to TANGO

    :return: integer. Exit code of the run method.
    """
    return run((HelperBaseDevice,), args=args, **kwargs)


if __name__ == "__main__":
    main()<|MERGE_RESOLUTION|>--- conflicted
+++ resolved
@@ -122,12 +122,8 @@
         :param command_name: The name of the
          command for which a fault is being induced.
         :type command_name: str
-
-<<<<<<< HEAD
-=======
         :rtype: Tuple[List[ResultCode], List[str]]
 
->>>>>>> 94191697
         Example:
         defective = json.dumps(
         {
