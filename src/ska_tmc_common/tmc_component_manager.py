--- conflicted
+++ resolved
@@ -477,10 +477,6 @@
         with self.lock:
             self._device.exception = exception
             device_info.update_unresponsive(True, exception)
-<<<<<<< HEAD
-
-=======
->>>>>>> 41afb6d9
             if self.update_availablity_callback is not None:
                 self.update_availablity_callback(False)
 
