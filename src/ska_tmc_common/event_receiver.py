--- conflicted
+++ resolved
@@ -89,13 +89,9 @@
 
         :param device_info: DeviceInfo for the device on which events
             are to be subscribed.
-<<<<<<< HEAD
-        :type device_info: DeviceInfo class object.
-=======
         :type device_info: DeviceInfo
 
         :rtype: None
->>>>>>> 94191697
         """
         if device_info.last_event_arrived is None:
             self.subscribe_events(
@@ -108,12 +104,9 @@
     ) -> None:
         """A method to subscribe to attribute events from lower level devices.
 
-<<<<<<< HEAD
-=======
         :param dev_info: The device info object of the given device.
         :type dev_info: DeviceInfo
 
->>>>>>> 94191697
         :param attribute_dictionary: A dictionary containing the attributes to
             subscribe to as keys and their handler functions as values.
         :type attribute_dictionary: dict[str, Callable]
