--- conflicted
+++ resolved
@@ -8,11 +8,7 @@
 """Release information for ska-tmc-common Python Package"""
 # pylint: disable=redefined-builtin
 name = """ska-tmc-common"""
-<<<<<<< HEAD
-version = "0.16.8"
-=======
-version = "0.17.6"
->>>>>>> 60d1c442
+version = "0.17.7"
 version_info = version.split(".")
 description = """A set of common classes for TMC devices."""
 author = "Team Himalaya, Team Sahyadri"
