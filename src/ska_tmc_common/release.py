--- conflicted
+++ resolved
@@ -7,11 +7,7 @@
 """Release information for ska-tmc-common Python Package"""
 
 name = """ska-tmc-common"""
-<<<<<<< HEAD
-version = "0.11.4"
-=======
-version = "0.12.1"
->>>>>>> 40a13a70
+version = "0.12.2"
 version_info = version.split(".")
 description = """A set of common classes for TMC devices."""
 author = "Team Himalaya, Team Sahyadri"
