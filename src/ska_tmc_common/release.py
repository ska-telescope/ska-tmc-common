# -*- coding: utf-8 -*-
#
# This file is part of the SKA TMC Common classes project
#
#
#
"""Release information for ska-tmc-common Python Package"""

name = """ska-tmc-common"""
<<<<<<< HEAD
version = "0.4.4"
=======
version = "0.4.6"
>>>>>>> 41afb6d9
version_info = version.split(".")
description = """A set of common classes for TMC devices."""
author = "Team Himalaya, Team Sahyadri"
author_email = "adityadange.ska at gmail.com"
license = """BSD-3-Clause"""
url = """https://www.skatelescope.org/"""
copyright = """Team Himalaya, Team Sahyadri"""<|MERGE_RESOLUTION|>--- conflicted
+++ resolved
@@ -7,11 +7,8 @@
 """Release information for ska-tmc-common Python Package"""
 
 name = """ska-tmc-common"""
-<<<<<<< HEAD
-version = "0.4.4"
-=======
-version = "0.4.6"
->>>>>>> 41afb6d9
+
+version = "0.4.7"
 version_info = version.split(".")
 description = """A set of common classes for TMC devices."""
 author = "Team Himalaya, Team Sahyadri"
