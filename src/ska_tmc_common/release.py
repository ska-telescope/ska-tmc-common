--- conflicted
+++ resolved
@@ -7,11 +7,7 @@
 """Release information for ska-tmc-common Python Package"""
 
 name = """ska-tmc-common"""
-<<<<<<< HEAD
-version = "0.1.49"
-=======
-version = "0.1.50"
->>>>>>> bbd6942d
+version = "0.1.51"
 version_info = version.split(".")
 description = """A set of common classes for TMC devices."""
 author = "SKA India NCRA"
