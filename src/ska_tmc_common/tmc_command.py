--- conflicted
+++ resolved
@@ -89,7 +89,6 @@
     ]:
         """
         Method to create adapters for device.
-<<<<<<< HEAD
         :param device_name: name of the device.
         :type device_name: str
         :param adapter_type: Type of Adapter.
@@ -98,11 +97,9 @@
         :type start_time: float
         :param timeout: Timeout for adapter creation.
         :type timeout: int
-=======
         :return: adapter created
         :raises ConnectionFailed: Exception is raised when connection fails
         :raises DevFailed: Exception is raised when device fails
->>>>>>> 40228102
         """
         elapsed_time = 0
 
@@ -133,12 +130,9 @@
     def do(self, argin: str = None) -> NotImplementedError:
         """
         Base method for do method for different nodes
-<<<<<<< HEAD
         :param argin: command params.
         :type argin: str
-=======
-        :raises NotImplementedError: Not implemented error
->>>>>>> 40228102
+        :raises NotImplementedError: Not implemented error
         """
         raise NotImplementedError(
             "This method must be implemented by command class"
@@ -148,15 +142,9 @@
         self,
         **kwargs,
     ) -> NotImplementedError:
-<<<<<<< HEAD
-        """Method to update the task status for command.
-        :param kwargs: extra parameter to provide.
-        :type kwargs: dict
-=======
         """
         Method to update the task status for command.
         :raises NotImplementedError: Not implemented error
->>>>>>> 40228102
         """
         raise NotImplementedError(
             "This method must be implemented by command class"
@@ -427,24 +415,18 @@
     def do_mid(self, argin: str = None):
         """
         Base method for do_mid method for different nodes
-<<<<<<< HEAD
         :param argin: Command params
         :type argin: str
-=======
-        :raises NotImplementedError: Not implemented error
->>>>>>> 40228102
+        :raises NotImplementedError: Not implemented error
         """
         raise NotImplementedError("This method must be inherited!")
 
     def do_low(self, argin=None):
         """
-<<<<<<< HEAD
         :param argin: Command params
         :type argin: str
-=======
         Base method for do_low method for different nodes
         :raises NotImplementedError: Not implemented error
->>>>>>> 40228102
         """
         raise NotImplementedError("This method must be inherited!")
 
@@ -464,24 +446,18 @@
     def do_mid(self, argin: str = None):
         """
         Base method for do_mid method for different nodes
-<<<<<<< HEAD
         :param argin: Command params
         :type argin: str
-=======
-        :raises NotImplementedError: Not implemented error
->>>>>>> 40228102
+        :raises NotImplementedError: Not implemented error
         """
         raise NotImplementedError("This method must be inherited!")
 
     def do_low(self, argin: str = None):
         """
         Base method for do_low method for different nodes
-<<<<<<< HEAD
         :param argin: Command params
         :type argin: str
-=======
-        :raises NotImplementedError: Not implemented error
->>>>>>> 40228102
+        :raises NotImplementedError: Not implemented error
         """
         raise NotImplementedError("This method must be inherited!")
 
@@ -504,7 +480,6 @@
     ) -> Tuple[List[ResultCode], List[str]]:
         """
         Method to invoke commands on device adapters.
-<<<<<<< HEAD
         :param device: Device name
         :type device: str
         :param adapter: Adapter to use
@@ -513,9 +488,7 @@
         :type command_name: str
         :param argin: Command params
         :type argin: str
-=======
         :return: ResultCode and message
->>>>>>> 40228102
         """
         if adapter is None:
             return (
