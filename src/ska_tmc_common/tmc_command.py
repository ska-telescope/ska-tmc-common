"""
This module manages all the base classes and methods
required for TMC commands
"""
# pylint: disable=unused-argument

import threading
import time
from enum import IntEnum
from logging import Logger
from operator import methodcaller
from typing import Callable, Optional, Tuple, Union

from ska_tango_base.commands import ResultCode
from tango import ConnectionFailed, DevFailed, EnsureOmniThread

from ska_tmc_common.adapters import (
    AdapterFactory,
    AdapterType,
    BaseAdapter,
    CspMasterAdapter,
    CspSubarrayAdapter,
    DishAdapter,
    MCCSAdapter,
    SdpSubArrayAdapter,
    SubArrayAdapter,
)
from ska_tmc_common.enum import TimeoutState
from ska_tmc_common.lrcr_callback import LRCRCallback
from ska_tmc_common.op_state_model import TMCOpStateModel
from ska_tmc_common.timeout_callback import TimeoutCallback
from ska_tmc_common.tmc_component_manager import BaseTmcComponentManager


class BaseTMCCommand:
    """
    Base class for managing all TMC commands.
    """

    def __init__(
        self,
        component_manager: BaseTmcComponentManager,
        logger: Logger,
        *args,
        **kwargs,
    ):
        self.adapter_factory = AdapterFactory()
        self.op_state_model = TMCOpStateModel(logger, callback=None)
        self.component_manager = component_manager
        self.logger = logger
        self.tracker_thread: threading.Thread
        self._stop: bool

    # pylint: disable=inconsistent-return-statements
    def adapter_creation_retry(
        self,
        device_name: str,
        adapter_type: AdapterType,
        start_time: float,
        timeout: int,
    ) -> Optional[
        Union[
            DishAdapter,
            SubArrayAdapter,
            CspMasterAdapter,
            CspSubarrayAdapter,
            MCCSAdapter,
            BaseAdapter,
            SdpSubArrayAdapter,
        ]
    ]:
        """
        Method to create adapters for device.
        """
        elapsed_time = 0

        while elapsed_time <= timeout:
            try:
                adapter = self.adapter_factory.get_or_create_adapter(
                    device_name,
                    adapter_type,
                )
                return adapter

            except ConnectionFailed:
                elapsed_time = time.time() - start_time
                if elapsed_time > timeout:
                    raise
            except DevFailed:
                elapsed_time = time.time() - start_time
                if elapsed_time > timeout:
                    raise
            except Exception as exp_msg:
                self.logger.error(
                    "Unexpected error occurred while creating the adapter: %s",
                    exp_msg,
                )
                raise

    # pylint: enable=inconsistent-return-statements
    def do(self, argin=None) -> NotImplementedError:
        """
        Base method for do method for different nodes
        """
        raise NotImplementedError(
            "This method must be implemented by command class"
        )

    def update_task_status(
        self, result: ResultCode, message: str = ""
    ) -> NotImplementedError:
        """Method to update the task status for command."""
        raise NotImplementedError(
            "This method must be implemented by command class"
        )

    def start_tracker_thread(
        self,
        state_function: Callable,
        expected_state: IntEnum,
        timeout_id: Optional[str] = None,
        timeout_callback: Optional[TimeoutCallback] = None,
        command_id: Optional[str] = None,
        lrcr_callback: Optional[LRCRCallback] = None,
    ) -> None:
        """Creates and starts a thread that will keep track of the State/
        obsState change to be monitored (For confirming command completion.
        Currently only supports obsState change.), the timeout callback to
        montior the timeout and the longRunningCommandResult callback to keep
        track of LRCR events.

        :param expected_state: Expected state of the device in case of
                    successful command execution.

        :param timeout_id: Id for TimeoutCallback class object.

        :param timeout_callback: An instance of TimeoutCallback class that acts
                    as a callable functions to call in the event of timeout.

        :param command_id: Id for LRCRCallback class object.

        :param lrcr_callback: An instance of LRCRCallback class that acts
                    as a callable functions to call when
                    longRunningCommandResult event is recieved.
        """
        self.tracker_thread = threading.Thread(
            target=self.track_transitions,
            args=[
                state_function,
                expected_state,
                timeout_id,
                timeout_callback,
                command_id,
                lrcr_callback,
            ],
        )
        self._stop = False
        self.logger.info("Starting tracker thread")
        self.tracker_thread.start()

    def track_transitions(
        self,
        state_function: Callable,
        expected_state: IntEnum,
        timeout_id: Optional[str] = None,
        timeout_callback: Optional[TimeoutCallback] = None,
        command_id: Optional[str] = None,
        lrcr_callback: Optional[LRCRCallback] = None,
    ) -> None:
        """Keeps track of the obsState change and the timeout callback to
        determine whether timeout has occured or the command completed
        successfully. Logs the result for now.

        :param expected_state: Expected state of the device in case of
                    successful command execution.

        :param timeout_id: Id for TimeoutCallback class object.

        :param timeout_callback: An instance of TimeoutCallback class that acts
                    as a callable function to call in the event of timeout.

        :param command_id: Id for LRCRCallback class object.

        :param lrcr_callback: An instance of LRCRCallback class that acts
                    as a callable function to call when an event from the
                    attribute longRunningCommandResult arrives.
        """
        with EnsureOmniThread():
            while not self._stop:
                try:
                    if state_function() == expected_state:
                        self.logger.info(
                            "State change has occured, command succeded"
                        )
                        self.update_task_status(result=ResultCode.OK)
                        self.stop_tracker_thread(timeout_id)

                    if timeout_id:
                        if timeout_callback.assert_against_call(
                            timeout_id, TimeoutState.OCCURED
                        ):
                            self.logger.error(
                                "Timeout has occured, command failed"
                            )
                            self.update_task_status(
                                result=ResultCode.FAILED,
                                message="Timeout has occured, command failed",
                            )
                            self.stop_tracker_thread(timeout_id)

                    if command_id:
                        if lrcr_callback.assert_against_call(
                            command_id, ResultCode.FAILED
                        ):
                            self.logger.error(
                                "Exception has occured, command failed"
                            )
                            self.update_task_status(
                                result=ResultCode.FAILED,
                                message=lrcr_callback.command_data[command_id][
                                    "exception_message"
                                ],
                            )
                            self.stop_tracker_thread(timeout_id)
                except Exception as e:
<<<<<<< HEAD
=======
                    self.update_task_status(
                        result=ResultCode.FAILED,
                        message=lrcr_callback.command_data[command_id][e],
                    )
>>>>>>> f1c1a7fc
                    self.stop_tracker_thread(timeout_id)
                    self.logger.error(
                        "Exception occured in Tracker thread: %s", e
                    )
                time.sleep(0.1)

            if command_id:
                lrcr_callback.remove_data(command_id)

    def stop_tracker_thread(self, timeout_id) -> None:
        """External stop method for stopping the timer thread as well as the
        tracker thread."""
        if self.tracker_thread.is_alive():
            self.logger.info("Stopping tracker thread")
            self._stop = True
            if timeout_id:
                self.component_manager.stop_timer()


class TMCCommand(BaseTMCCommand):
    """
    Class to add device adapters
    """

    def init_adapters(self):
        """
        Base method for init_adapters method for different nodes
        """
        raise NotImplementedError("This method must be inherited!")

    def init_adapters_mid(self):
        """
        Base method for init_adapters_mid method for different nodes
        """
        raise NotImplementedError("This method must be inherited!")

    def init_adapters_low(self):
        """
        Base method for init_adapters_low method for different nodes
        """
        raise NotImplementedError("This method must be inherited!")

    def do_mid(self, argin=None):
        """
        Base method for do_mid method for different nodes
        """
        raise NotImplementedError("This method must be inherited!")

    def do_low(self, argin=None):
        """
        Base method for do_low method for different nodes
        """
        raise NotImplementedError("This method must be inherited!")


class TmcLeafNodeCommand(BaseTMCCommand):
    """
    Class to add adapters for LeafNode devices
    """

    def init_adapter(self):
        """
        Base method for init_adapter method for different nodes
        """
        raise NotImplementedError("This method must be inherited!")

    def do_mid(self, argin=None):
        """
        Base method for do_mid method for different nodes
        """
        raise NotImplementedError("This method must be inherited!")

    def do_low(self, argin=None):
        """
        Base method for do_low method for different nodes
        """
        raise NotImplementedError("This method must be inherited!")

    def init_adapter_mid(self):
        """
        Base method for init_adapter_mid method for different nodes
        """
        raise NotImplementedError("This method must be inherited!")

    def init_adapter_low(self):
        """
        Base method for init_adapter_low method for different nodes
        """
        raise NotImplementedError("This method must be inherited!")

    def call_adapter_method(
        self, device: str, adapter, command_name: str, argin=None
    ) -> Tuple[ResultCode, str]:
        """
        Method to invoke commands on device adapters.
        """
        if adapter is None:
            return ResultCode.FAILED, f"The proxy is missing for {device}"

        self.logger.info(
            f"Invoking {command_name} command on: {adapter.dev_name}"
        )
        try:
            if argin is not None:
                func = methodcaller(command_name, argin)
                result_code, message = func(adapter)
            else:
                func = methodcaller(command_name)
                result_code, message = func(adapter)
            return result_code, message

        except Exception as exp_msg:
            self.logger.exception("Command invocation failed: %s", exp_msg)
            return (
                ResultCode.FAILED,
                f"The invocation of the {command_name} command is failed on "
                + f"{device} device {adapter.dev_name}.\n"
                + f"The following exception occurred - {exp_msg}.",
            )<|MERGE_RESOLUTION|>--- conflicted
+++ resolved
@@ -223,13 +223,10 @@
                             )
                             self.stop_tracker_thread(timeout_id)
                 except Exception as e:
-<<<<<<< HEAD
-=======
                     self.update_task_status(
                         result=ResultCode.FAILED,
                         message=lrcr_callback.command_data[command_id][e],
                     )
->>>>>>> f1c1a7fc
                     self.stop_tracker_thread(timeout_id)
                     self.logger.error(
                         "Exception occured in Tracker thread: %s", e
