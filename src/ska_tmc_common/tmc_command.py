--- conflicted
+++ resolved
@@ -104,16 +104,10 @@
             "This method must be implemented by command class"
         )
 
-<<<<<<< HEAD
     def update_task_status(
         self, result: ResultCode, message: str = ""
     ) -> NotImplementedError:
-=======
-    def update_task_status(self, result: ResultCode) -> NotImplementedError:
-        """
-        Base method for update_task_status method for different nodes
-        """
->>>>>>> e55d797e
+        """Method to update the task status for command."""
         raise NotImplementedError(
             "This method must be implemented by command class"
         )
