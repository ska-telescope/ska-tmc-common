--- conflicted
+++ resolved
@@ -29,11 +29,7 @@
 
         :param timeout_state: Enum of TimeoutState class.
 
-<<<<<<< HEAD
-        :raises ValueError: raised when id for callback is invalid
-=======
         :raises ValueError: Raises ValueError
->>>>>>> 94191697
         """
         if self._timeout_id == timeout_id:
             self._timeout_state = timeout_state
