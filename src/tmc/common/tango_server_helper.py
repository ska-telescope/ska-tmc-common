--- conflicted
+++ resolved
@@ -52,17 +52,11 @@
         Returns the value of given Tango device property
 
         :param:
-<<<<<<< HEAD
             property_name: String. Name of the Tango device property
 
         :return: Value of the device property
 
         :throws: Devfailed exception in case of error
-=======
-            prop: String. Name of the Tango device property
-
-        :return: Value of the device property.
->>>>>>> d6932269
         """
         try:
             device_name = self.device.get_name()
@@ -74,24 +68,20 @@
                 "TangoServerHelper.read_property()",
                 tango.ErrSeverity.ERR)
     
-<<<<<<< HEAD
     def write_property(self, property_name, value):
-=======
-    def set_property(self, prop, value):
->>>>>>> d6932269
         """
         Sets the value to a given device property
 
         :param: 
-<<<<<<< HEAD
             property_name: String. Name of the Tango device property
 
             value: Value of the property to be set
 
         :return:None
     
-        :throws: KeyError
-                 ValueError 
+        :throws: Devfailed exception in case command failed error.
+                 ValueError exception in case value error.
+                 KeyError exception in case key error
         """
         try:
             device_name = self.device.get_name()
@@ -116,13 +106,6 @@
                 str(val_error),
                 "TangoServerHelper.write_property()",
                 tango.ErrSeverity.ERR)  
-=======
-            prop: String. Name of the Tango device property
-
-            value: Value of the property to be set.
-        """
-        self.prop_map[prop].value = value
->>>>>>> d6932269
 
     def get_status(self):
         """
@@ -200,9 +183,6 @@
                 "Failed to set state .",
                 str(dev_failed),
                 "TangoServerHelper.set_state()",
-<<<<<<< HEAD
-                tango.ErrSeverity.ERR)      
-=======
                 tango.ErrSeverity.ERR) 
     
     def _generate_change_event(self, attr_name, value):
@@ -269,5 +249,4 @@
                 "Invalid value of tango attribute .",
                 str(val_error),
                 "TangoServerHelper.read_attr()",
-                tango.ErrSeverity.ERR)
->>>>>>> d6932269
+                tango.ErrSeverity.ERR)