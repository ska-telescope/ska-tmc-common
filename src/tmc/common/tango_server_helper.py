--- conflicted
+++ resolved
@@ -14,9 +14,7 @@
 """
 # Tango imports
 import tango
-from tango import AttrWriteType, DevFailed, DeviceProxy, EventType, Database
-from tango.server import run,attribute, command, device_property
-import logging
+from tango import DevFailed, Database
 
 class TangoServerHelper:
     """
@@ -75,12 +73,6 @@
         :param: 
             property_name: String. Name of the Tango device property
 
-<<<<<<< HEAD
-            value: Value of the property to be set.
-
-        :returns:
-            None
-=======
             value: Value of the property to be set
 
         :return:None
@@ -88,7 +80,6 @@
         :throws: Devfailed exception in case command failed error.
                  ValueError exception in case value error.
                  KeyError exception in case key error
->>>>>>> 7d851758
         """
         try:
             device_name = self.device.get_name()
