--- conflicted
+++ resolved
@@ -49,22 +49,12 @@
 
     def get_property(self, prop):
         """
-<<<<<<< HEAD
-        Returns the value of given device property
-
-        :Params:
-            prop: Device property of which value is desired
-
-        :returns:
-            Value of the property
-=======
         Returns the value of given Tango device property
 
         :param:
             prop: String. Name of the Tango device property
 
         :return: Value of the device property.
->>>>>>> d6932269
         """
         return self.prop_map[prop]
     
@@ -72,40 +62,25 @@
         """
         Sets the value to a given device property
 
-<<<<<<< HEAD
-        :Params:
-            prop: The propery of which value is to be updated.
-            attr_val: New value of the property
+        :param: 
+            prop: String. Name of the Tango device property
+
+            value: Value of the property to be set.
 
         :returns:
             None
-=======
-        :param: 
-            prop: String. Name of the Tango device property
-
-            value: Value of the property to be set.
->>>>>>> d6932269
         """
         self.prop_map[prop].value = value
 
     def get_status(self):
         """
-<<<<<<< HEAD
-        Get status of Tango device server
-
-        :params: None
-
-        :returns:
-            (str) The device status
-=======
         Returns value of the Status attribute of the Tango device.
 
         :param: None
 
         :return: String. The Status value of the Tango device.
 
-        :throws: Devfailed exception in case of error.
->>>>>>> d6932269
+        :throws: DevFailed on failure in getting device status.
         """
         try:
             return self.device.get_status()
@@ -118,15 +93,6 @@
 
     def set_status(self, new_status):
         """
-<<<<<<< HEAD
-        Set device status.
-
-        :Param:
-            new_status:
-            (str) The new status
-
-        :returns: None
-=======
         Sets the Status attribute of the Tango device with given value.
 
         :param:
@@ -134,8 +100,7 @@
 
         :return: None.
 
-        :throws: Devfailed exception in case of error.
->>>>>>> d6932269
+        :throws: DevFailed on failure in setting device status.
         """
         try:
             self.device.set_status(new_status)
@@ -148,22 +113,13 @@
 
     def get_state(self):
         """
-<<<<<<< HEAD
-        Get a copy of the device state.
-
-        :Params: None
-
-        :returns:
-            (DevState) Current device state
-=======
         Returns value of the State attribute of the Tango device.
 
         :param: None
 
-        :return: String. The State value of the Tango device.
-
-        :throws: Devfailed exception in case of error.
->>>>>>> d6932269
+        :return: (DevState). The State value of the Tango device.
+
+        :throws: DevFailed on failure in getting device state.
         """
         try:
             return self.device.get_state()
@@ -176,25 +132,14 @@
 
     def set_state(self, new_state):
         """
-<<<<<<< HEAD
-        Set device state.
-
-        :Param:
-            new_state:
-            (DevState) the new device state
-
-        :returns:
-              None
-=======
         Sets the State attribute of the Tango device with given value.
 
         :param:
-            new_state: DevEnum. New value for State attribute.
-
-        :return: None.
-
-        :throws: Devfailed exception in case of error.
->>>>>>> d6932269
+            new_state: (DevState). New value for State attribute.
+
+        :return: None.
+
+        :throws: DevFailed on failure in setting device state.
         """
         try:
             self.device.set_state(new_state)
