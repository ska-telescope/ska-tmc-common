--- conflicted
+++ resolved
@@ -23,7 +23,6 @@
     print ("Dummy test")
     assert True
 
-<<<<<<< HEAD
 @pytest.fixture(scope="function")
 def mock_lower_devices():
     csp_subarray1_ln_fqdn = 'ska_mid/tm_leaf_node/csp_subarray01'
@@ -82,14 +81,21 @@
         yield tango_context, csp_subarray1_ln_proxy_mock, csp_subarray1_proxy_mock, sdp_subarray1_ln_proxy_mock, sdp_subarray1_proxy_mock, dish_ln_proxy_mock, csp_subarray1_ln_fqdn, csp_subarray1_fqdn, sdp_subarray1_ln_fqdn, sdp_subarray1_fqdn, dish_ln_prefix, event_subscription_map, dish_pointing_state_map
 
 
-def test_proxy_creation(mock_lower_devices):
+# def test_proxy_creation(mock_lower_devices):
+#     tango_context, csp_subarray1_ln_proxy_mock, csp_subarray1_proxy_mock, sdp_subarray1_ln_proxy_mock, sdp_subarray1_proxy_mock, dish_ln_proxy_mock, csp_subarray1_ln_fqdn, csp_subarray1_fqdn, sdp_subarray1_ln_fqdn, sdp_subarray1_fqdn, dish_ln_prefix, event_subscription_map, dish_pointing_state_map = mock_lower_devices
+
+#     #csp_subarray1_fqdn = 'mid_csp/elt/subarray_01'
+#     tango_client_obj = TangoClient(csp_subarray1_ln_proxy_mock)
+#     device_proxy = tango_client_obj.get_deviceproxy()
+#     print("device_proxy {} and its type {} is ::::::".format(device_proxy,type(device_proxy)))
+
+
+def test_get_fqdn(mock_lower_devices):
     tango_context, csp_subarray1_ln_proxy_mock, csp_subarray1_proxy_mock, sdp_subarray1_ln_proxy_mock, sdp_subarray1_proxy_mock, dish_ln_proxy_mock, csp_subarray1_ln_fqdn, csp_subarray1_fqdn, sdp_subarray1_ln_fqdn, sdp_subarray1_fqdn, dish_ln_prefix, event_subscription_map, dish_pointing_state_map = mock_lower_devices
-
     #csp_subarray1_fqdn = 'mid_csp/elt/subarray_01'
     tango_client_obj = TangoClient(csp_subarray1_ln_proxy_mock)
-    device_proxy = tango_client_obj.get_deviceproxy()
-    print("device_proxy {} and its type {} is ::::::".format(device_proxy,type(device_proxy)))
-
+    device_fqdn = tango_client_obj.get_device_fqdn()
+    assert device_fqdn == 'mid_csp/elt/subarray_01'
 
 
 @contextlib.contextmanager
@@ -105,11 +111,4 @@
     device_test_context = DeviceTestContext(device_under_test, properties=initial_dut_properties)
     device_test_context.start()
     yield device_test_context
-    device_test_context.stop()
-=======
-def test_get_fqdn():
-    csp_subarray1_fqdn = 'mid_csp/elt/subarray_01'
-    tango_client_obj = TangoClient(csp_subarray1_fqdn)
-    device_fqdn = tango_client_obj.get_device_fqdn()
-    assert device_fqdn == 'mid_csp/elt/subarray_01'
->>>>>>> f5448b07
+    device_test_context.stop()