--- conflicted
+++ resolved
@@ -121,14 +121,7 @@
     subarray_device.SetDefective(json.dumps({"enabled": True}))
     result, message = subarray_device.ReleaseAllResources()
     assert result[0] == ResultCode.FAILED
-<<<<<<< HEAD
-    assert (
-        message[0] == "Device is Defective, cannot process command completely."
-    )
-    assert subarray_device.obsstate == ObsState.RESOURCING
-=======
     assert message[0] == "Default exception."
->>>>>>> f948194b
 
 
 def test_assign_resources_raise_exception(tango_context):
