--- conflicted
+++ resolved
@@ -12,21 +12,15 @@
     SubArrayDeviceInfo,
 )
 from ska_tmc_common.enum import LivelinessProbeType
-from ska_tmc_common.v1.tmc_component_manager import (
-    TmcComponentManager,
-    TmcLeafNodeComponentManager,
-)
-<<<<<<< HEAD
-=======
-from ska_tmc_common.enum import LivelinessProbeType
 from ska_tmc_common.v1.tmc_component_manager import BaseTmcComponentManager
+from ska_tmc_common.v1.tmc_component_manager import TmcComponentManager
 from ska_tmc_common.v1.tmc_component_manager import (
     TmcComponentManager as TmcCM,
 )
+from ska_tmc_common.v1.tmc_component_manager import TmcLeafNodeComponentManager
 from ska_tmc_common.v1.tmc_component_manager import (
     TmcLeafNodeComponentManager as TmcLNCM,
 )
->>>>>>> bb3c0063
 from tests.settings import (
     DUMMY_MONITORED_DEVICE,
     DUMMY_SUBARRAY_DEVICE,
