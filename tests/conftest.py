--- conflicted
+++ resolved
@@ -35,14 +35,10 @@
     HelperSubArrayDevice,
     TmcLeafNodeComponentManager,
 )
-<<<<<<< HEAD
 from ska_tmc_common.v1.tmc_base_leaf_device import TMCBaseLeafDevice
-=======
-from ska_tmc_common.tmc_base_leaf_device import TMCBaseLeafDevice
 from ska_tmc_common.v1.tmc_component_manager import (
     TmcLeafNodeComponentManager as CmV1,
 )
->>>>>>> bb3c0063
 from tests.settings import (
     CSP_DEVICE,
     CSP_LEAF_NODE_DEVICE,
