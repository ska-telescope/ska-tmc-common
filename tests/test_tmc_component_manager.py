--- conflicted
+++ resolved
@@ -94,11 +94,20 @@
         cm.release_resources()
 
 
-<<<<<<< HEAD
+def test_check_if_command_is_allowed():
+    op_state_model = TMCOpStateModel(logger)
+    dummy_component = DummyComponent(logger)
+    cm = TmcComponentManager(op_state_model, dummy_component, logger)
+    # raise NotImplementedError
+    with pytest.raises(NotImplementedError):
+        cm.check_if_command_is_allowed()
+
+
 def test_get_device_leafnode():
     op_state_model = TMCOpStateModel(logger)
     dummy_device = DeviceInfo("dummy/monitored/device")
-    cm = TmcLeafNodeComponentManager(op_state_model, dummy_device, logger)
+    cm = TmcLeafNodeComponentManager(op_state_model, logger)
+    cm._device = dummy_device
     dummy_device_info = cm.get_device()
     assert dummy_device_info.dev_name == "dummy/monitored/device"
 
@@ -106,7 +115,8 @@
 def test_update_device_health_state_leafnode():
     op_state_model = TMCOpStateModel(logger)
     dummy_device = DeviceInfo("dummy/monitored/device")
-    cm = TmcLeafNodeComponentManager(op_state_model, dummy_device, logger)
+    cm = TmcLeafNodeComponentManager(op_state_model, logger)
+    cm._device = dummy_device
     dummy_device_info = cm.get_device()
     assert dummy_device_info.health_state == HealthState.UNKNOWN
 
@@ -117,7 +127,8 @@
 def test_update_device_state_leafnode():
     op_state_model = TMCOpStateModel(logger)
     dummy_device = DeviceInfo("dummy/monitored/device")
-    cm = TmcLeafNodeComponentManager(op_state_model, dummy_device, logger)
+    cm = TmcLeafNodeComponentManager(op_state_model, logger)
+    cm._device = dummy_device
     dummy_device_info = cm.get_device()
     assert dummy_device_info.state == DevState.UNKNOWN
 
@@ -128,18 +139,10 @@
 def test_update_device_obs_state_leafnode():
     op_state_model = TMCOpStateModel(logger)
     dummy_device = SubArrayDeviceInfo("dummy/subarray/device")
-    cm = TmcLeafNodeComponentManager(op_state_model, dummy_device, logger)
+    cm = TmcLeafNodeComponentManager(op_state_model, logger)
+    cm._device = dummy_device
     dummy_device_info = cm.get_device()
     assert dummy_device_info.obs_state == ObsState.EMPTY
 
     cm.update_device_obs_state(ObsState.IDLE)
-    assert dummy_device_info.obs_state == ObsState.IDLE
-=======
-def test_check_if_command_is_allowed():
-    op_state_model = TMCOpStateModel(logger)
-    dummy_component = DummyComponent(logger)
-    cm = TmcComponentManager(op_state_model, dummy_component, logger)
-    # raise NotImplementedError
-    with pytest.raises(NotImplementedError):
-        cm.check_if_command_is_allowed()
->>>>>>> b810a684
+    assert dummy_device_info.obs_state == ObsState.IDLE