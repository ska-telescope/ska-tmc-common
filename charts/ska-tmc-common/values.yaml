--- conflicted
+++ resolved
@@ -35,11 +35,7 @@
   image:
     registry: artefact.skao.int
     image: ska-tmc-common
-<<<<<<< HEAD
-    tag: 0.22.15
-=======
     tag: 0.23.0
->>>>>>> 8314ab5c
     pullPolicy: IfNotPresent
 
 deviceServers:
