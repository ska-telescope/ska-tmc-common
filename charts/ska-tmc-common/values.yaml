display: ":0"
xauthority: "~/.Xauthority"

enabled: true

system: SW-infrastructure
subsystem: ska-tmc-common
telescope: SKA-mid

labels:
  app: ska-tmc-common

global:
  minikube: true
  tango_host: databaseds-tango-base-test:10000

dsconfig:
  configuration_file: data/configuration.json
  timeout: 300s
  image:
    registry: artefact.skao.int
    image: ska-tango-images-tango-dsconfig
    tag: 1.5.13
    pullPolicy: IfNotPresent

itango:
  image:
    registry: artefact.skao.int
    image: ska-tango-images-tango-itango
    tag: 9.5.0
    pullPolicy: IfNotPresent


test_device:
  image:
    registry: artefact.skao.int
    image: ska-tmc-common
<<<<<<< HEAD
    tag: 0.23.3
=======
    tag: 0.24.0
>>>>>>> bb3c0063
    pullPolicy: IfNotPresent

deviceServers:
  mocks:
    enabled: true
    file: "data/mock.yaml"

nodeSelector: {}

affinity: {}

tolerations: []<|MERGE_RESOLUTION|>--- conflicted
+++ resolved
@@ -35,11 +35,7 @@
   image:
     registry: artefact.skao.int
     image: ska-tmc-common
-<<<<<<< HEAD
-    tag: 0.23.3
-=======
-    tag: 0.24.0
->>>>>>> bb3c0063
+    tag: 0.24.1
     pullPolicy: IfNotPresent
 
 deviceServers:
