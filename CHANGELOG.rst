--- conflicted
+++ resolved
@@ -67,10 +67,10 @@
 
 Fixed
 -----
+[0.17.6]
+* Added delay for LongRunningCommandResult attribute in mccs master leaf node.
+  
 [0.17.5]
-<<<<<<< HEAD
-* Added delay for LongRunningCommandResult attribute in mccs master leaf node.
-=======
 ***********
 * Utilised ska-telmodel v.1.18.1. which includes fix for jones key in low configure schema
 * Includes base classes upgrade changes.
@@ -78,7 +78,6 @@
 [0.16.10]
 ***********
 * Utilised latest ska-telmodel which includes fix for jones key in low configure schema
->>>>>>> 9e9e30d4
 
 [0.17.4]
 * TelModel version now can be anywhere between **1.17.1** and **2.0.0**
