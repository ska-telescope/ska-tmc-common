###########
Change Log
###########

All notable changes to this project will be documented in this file.
This project adheres to `Semantic Versioning <http://semver.org/>`_.

Main
--------
* Improved Code coverage


Added
--------
<<<<<<< HEAD
[0.23.0]
*********
* Adding Admin mode functinality in helper devices
=======
[0.22.16]
*********
* Enable induce_fault functionality in HelperSDPSubarray
>>>>>>> cc6c2cbe

[0.22.15]
*********
* Update the helper dish master to send pointing state slew before track in track command.
  
[0.22.14]
*********
* clean up method of observable called before calling update task status

[0.22.13]
*********
* Update the helper mccs subarray device to push change the result after obsstate scanning

[0.22.12]
********
*  Fixed dish master Trackstop command to stop Track command.
*  Added dishMode property in dish adpaters.

[0.22.11]
*********
* SN will check for LRCR from all the subsystems and hence Updated subarry leaf node and dish leaf node  helpers to support Scan command completion by sending LRCRs

[0.22.10]
*********
* Updated HelperSubarrayDevice to push chant event for longrunningcommandresult attribute for Scan command.

[0.22.9]
********
* Fixed SKB-618(Fix KeyError for Missing 'resources' Key in SDP Subarray AssignResources Command)

[0.22.8]
********
* Updated SetPointingOffset to NextPointingOffset in DishlnPointingDeviceAdapter. 

[0.22.7]
********
* Updated ChangePointingOffsets to SetPointingOffset in DishlnPointingDeviceAdapter. 

[0.22.6]
********
* Updated received addresses value.

[0.22.5]
********
* Added DishLeaf Node pointing device adapter.
* Added properties and methods to the DishLeaf node pointing device adapter.

[0.22.2]
********
* Added change_event for band params in helper dish device.

[0.22.2]
********
* Added trackTableLoadMode attribute on the helper dish device.


[0.22.1]
* Updated helper dish devices to support Dish error proagation testing on TMC SubarrayNode 

[0.22.0]
* Updated Command ApplyPointingModel in HelperDishDevice and HelperDishLeafnode

[0.21.1]
* Resolved skb-536.
* SDP Subarray Device is able to go to ABORTING state before ABORTED.

[0.21.0]
* Update error propagation to event based.
* Removed usage of tracker thread.
* Added new classes Observer, Observable and CommandCallbackTracker.
  
[0.20.5]
* Update helper dish device to simulate the error propagation and timeout scenarios

[0.20.4]
* Update output_host and output_port values in receive addresses.

[0.20.3]
* Enable error propagation and timeout simulation for helper dish commands

[0.20.0]
**********
* Updated liveliness probe to utilize state command and consider exported flag for device availability.

[0.19.8]
**********
*  Update HelperDishDevice to support Dish error propgation

[0.19.7]
**********
*  Abort event cleared in tracker thread

[0.19.6]
**********
* Include induce fault mechanism in sdp helper device

[0.19.5]
**********
* Push lrcr command result for Helper Dish Device End Scan command

[0.19.0]
**********
* Added ApplyPointingModel command in helper dish device to handle global pointing json.

[0.18.0]
**********
* Utilise SKA Tel Model with OSO-TMC Configure schema v4.0 for ADR-99 changes

[0.17.2]
*********
* Updated ska-telmodel v.1.17.0 which includes OET-TMC low
  Assignresources and low Configure schema
* Included Base class v.1.0.0 updates.

[0.16.9]
***********
* Utilised ska-telmodel v.1.17.0 which includes OET-TMC low
  Assignresources and low Configure schema.

[0.16.4]
***********
* Added SdpQueueConnectorDeviceInfo class to hold SDP queue connector device information.

[0.16.2]
************
* Added Track command in dish master helper device.
* Updated TrackLoadStaticOff in dish master helper device to include command Id changes.

[0.16.0]
************
* Added sourceOffset attribute to expose commanded offset during calibration scan.
* Added sdpQueueConnectorFqdn attribute to process the pointing calibration received from SDP queue connector device.
* Removed pointig_offsets and added pointing_cal attribute for Dish Id's SKA001, SKA002, SKA003, SKA004, SKA036, SKA063 and SKA100 in SDP queue connector device.

[0.15.6]
************
* Utilised ska-telmodel v1.15.1

[0.15.5]
************
* Added a method **remove_devices** in liveliness probe to allow removal of devices from monitoring list.

[0.15.3]
************
* Introduced dishMode and pointingState attributes on HelperDishLNDevice

[0.15.2]
************
* Updated device availability to be **True** by default

[0.15.0]
************
* Updated Scan command interface to include scan_id as argument
* EndScan command has been added in HelperDishLNDevice
* **scanID** attribute has been introduced in HelperDishDevice

[0.14.0]
************
* Update pytango v9.4.2
* Variable **SetisSubsystemAvailable** is change to **SetSubsystemAvailable**
* .darglint file to accomadate sphinx style rst documentation
* TimeKeeper class added for handling timout functionality
* Input type for **start_tracker_thread** method for param **state_function** is changed from **Callable** to **str**
* **timeout_decorator** and **error_propagation_decorator** added for implementing timeout and error propagation functionalities respectively


Fixed
-------
[0.20.2]
* Fixed bug related to full trl usage in liveliness probe.

[0.20.1]
* Fixed dish and dish leaf node helper devices to push change event for dishMode.STANDBY_FP when AbortCommands() command is invoked.

[0.19.4]
* Fixed the issue in HelperBaseDevice to return faultmessage instead of command_id for FaultType.FAILED_RESULT .

[0.19.3]
**********
* Added TMCBaseLeafDevice

[0.19.2]
**********
* Add method in TMC base device to push change and archive events

[0.19.1]
**********
* Updating commandCallInfo attribute in TrackLoadStaticOff command

[0.17.12]
* Fixed the issue in logManager

[0.17.11]
* Fixed the issue of mock devices getting created in HelperAdapterFactory

[0.17.10]
* Update logger statements
* Added new class logManager for managing repetitive logs

[0.17.9]
* Update TelModel version to 1.18.2

[0.17.8]
* Allows any version of katpoint above **1.0a2**

[0.17.7]
* Fixed the helper dish device achievedPointing attribute to give timestamp in TAI with SKA Epoch.

[0.17.6]
* Added delay for LongRunningCommandResult attribute in mccs master leaf node.

[0.17.5]
***********
* Utilised ska-telmodel v.1.18.1. which includes fix for jones key in low configure schema
* Includes base classes upgrade changes.

[0.16.10]
***********
* Utilised latest ska-telmodel which includes fix for jones key in low configure schema

[0.17.4]
* TelModel version now can be anywhere between **1.17.1** and **2.0.0**

[0.17.3]
* Fixed helper mccs controller device timeout for allocate command.

[0.17.1]
* Fixed change event for dish leaf node and dish device

[0.17.0]
*********
* **BaseClasses** version updated to **1.0.0**
* **PyTango** version updated to **9.5.0**
* Helper Devices updated to send the correct format of **LongRunningCommandResult** events - **(unique_id, (ResultCode.OK, message))**
* The result sent through **update_task_status** method from **track_and_update_command_status** thread is now a **Tuple(ResultCode, Message)**
* **SetDelay** command is renamed to **SetDelayInfo** for HelperSubarrayDevice and HelperDishDevice
* SetException is removed from Helper Devices
* **Decorators** are updated to support the new **update_task_status** calls.
* **HelperCspSubarrayDevice** is removed.
* **COMMAND_NOT_ALLOWED** fault type is changed to **COMMAND_NOT_ALLOWED_BEFORE_QUEUING**
* New fault types **COMMAND_NOT_ALLOWED_AFTER_QUEUING** and **COMMAND_NOT_ALLOWED_EXCEPTION_AFTER_QUEUING** introduced
* **max_workers** parameter removed from component manager

[0.16.8]
*********
* Update in the way the helper dish device sends the resultcode and message
* Use push_command_result instead of push_command_status

[0.16.7]
***********
* Fix the dish unavailability issue observed in tmc-mid integration repository
* Update achieved pointing events push logic in helper dish device

[0.16.6]
***********
* Fix issues in **timeout_decorator** and **Error error_propagation_decorator**

[0.16.5]
***********
* Revert the changes done in 0.16.2.

[0.16.3]
***********
* Fix dish leaf node helper device configure command dish mode event push issue.

[0.16.1]
************
* HelperSubarray Devices no longer pushes events if the command invoked is **Abort**.

[0.15.11]
************

* Delay added for MCCS Subarray Configure command

[0.15.10]
************
* Fixed Configure command of HelperDishLNDevice send pointingState and dishMode with delay interval

[0.15.9]
************
* Fixed Scan Command of HelperSubarrayLeafDevice to directly send the ObsState event.

[0.15.8]
************
* Removed duplicate set_change_event calls for the attributes inherited from the base classes
* Utilised Timer thread to simulate pushing of the transitional and final obstate events
* Updated **DeviceInfo** and child classes to implement their own locks

[0.15.7]
************
* Updated Scan Command of HelperSubarrayLeafDevice to introduce a delay in ObsState event received on SubarrayNode.

[0.15.4]
************
* **is_command_allowed** methods for all commands is removed from helper sdp subarray

[0.15.2]
************
* Updated **HelperDishDevice** to add EndScan command to reset **scanID** attribute.

[0.15.1]
************
* Updated **push_command_result** method from the HelperBaseDevice to take correct number of arguments
* The sequence of executing cleanup and **update_task_status** method is reversed in the Tracker Thread

[0.14.0]
************
* Fixed Pylint warnigs
* Fixed docstrings warnings<|MERGE_RESOLUTION|>--- conflicted
+++ resolved
@@ -12,15 +12,12 @@
 
 Added
 --------
-<<<<<<< HEAD
 [0.23.0]
 *********
 * Adding Admin mode functinality in helper devices
-=======
 [0.22.16]
 *********
 * Enable induce_fault functionality in HelperSDPSubarray
->>>>>>> cc6c2cbe
 
 [0.22.15]
 *********
