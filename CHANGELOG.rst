--- conflicted
+++ resolved
@@ -8,7 +8,7 @@
 Added
 -----
 
-[0.15.4]
+[0.15.5]
 ************
 * Added a method **remove_devices** in liveliness probe to allow removal of devices from monitoring list.
 
@@ -38,17 +38,11 @@
 
 Fixed
 -----
-
-<<<<<<< HEAD
-[0.15.2]
-=======
 [0.15.4]
 ************
-
 * **is_command_allowed** methods for all commands is removed from helper sdp subarray
 
-[0.15.1]
->>>>>>> f9cc42fd
+[0.15.2]
 ************
 * Updated **HelperDishDevice** to add EndScan command to reset **scanID** attribute.
 
