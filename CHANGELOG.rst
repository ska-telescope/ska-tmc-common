###########
Change Log
###########

All notable changes to this project will be documented in this file.
This project adheres to `Semantic Versioning <http://semver.org/>`_.

Added
--------
[0.19.1]
**********
<<<<<<< HEAD
* Updated EndScan command for dish leaf node to push LRCR.
=======
* Push lrcr command result for Helper Dish Device End Scan command
>>>>>>> 79218ffd

[0.19.0]
**********
* Added StaticPmSetup command in helper dish device to handle global pointing json.

[0.18.0]
**********
* Utilise SKA Tel Model with OSO-TMC Configure schema v4.0 for ADR-99 changes

[0.17.2]
*********
* Updated ska-telmodel v.1.17.0 which includes OET-TMC low
  Assignresources and low Configure schema
* Included Base class v.1.0.0 updates.

[0.16.9]
***********
* Utilised ska-telmodel v.1.17.0 which includes OET-TMC low
  Assignresources and low Configure schema.

[0.16.4]
***********
* Added SdpQueueConnectorDeviceInfo class to hold SDP queue connector device information.

[0.16.2]
************
* Added Track command in dish master helper device.
* Updated TrackLoadStaticOff in dish master helper device to include command Id changes.

[0.16.0]
************
* Added sourceOffset attribute to expose commanded offset during calibration scan.
* Added sdpQueueConnectorFqdn attribute to process the pointing calibration received from SDP queue connector device.
* Removed pointig_offsets and added pointing_cal attribute for Dish Id's SKA001, SKA002, SKA003, SKA004, SKA036, SKA063 and SKA100 in SDP queue connector device.

[0.15.6]
************
* Utilised ska-telmodel v1.15.1

[0.15.5]
************
* Added a method **remove_devices** in liveliness probe to allow removal of devices from monitoring list.

[0.15.3]
************
* Introduced dishMode and pointingState attributes on HelperDishLNDevice

[0.15.2]
************
* Updated device availability to be **True** by default

[0.15.0]
************
* Updated Scan command interface to include scan_id as argument
* EndScan command has been added in HelperDishLNDevice
* **scanID** attribute has been introduced in HelperDishDevice

[0.14.0]
************
* Update pytango v9.4.2
* Variable **SetisSubsystemAvailable** is change to **SetSubsystemAvailable**
* .darglint file to accomadate sphinx style rst documentation
* TimeKeeper class added for handling timout functionality
* Input type for **start_tracker_thread** method for param **state_function** is changed from **Callable** to **str**
* **timeout_decorator** and **error_propagation_decorator** added for implementing timeout and error propagation functionalities respectively


Fixed
-------
[0.19.4]
* Fixed the issue in HelperBaseDevice to return faultmessage instead of command_id for FaultType.FAILED_RESULT .

[0.19.3]
**********
* Added TMCBaseLeafDevice 
  
[0.19.2]
**********
* Add method in TMC base device to push change and archive events
  
[0.19.1]
**********
* Updating commandCallInfo attribute in TrackLoadStaticOff command

[0.17.12]
* Fixed the issue in logManager

[0.17.11]
* Fixed the issue of mock devices getting created in HelperAdapterFactory

[0.17.10]
* Update logger statements
* Added new class logManager for managing repetitive logs

[0.17.9]
* Update TelModel version to 1.18.2 

[0.17.8]
* Allows any version of katpoint above **1.0a2**

[0.17.7]
* Fixed the helper dish device achievedPointing attribute to give timestamp in TAI with SKA Epoch.

[0.17.6]
* Added delay for LongRunningCommandResult attribute in mccs master leaf node.

[0.17.5]
***********
* Utilised ska-telmodel v.1.18.1. which includes fix for jones key in low configure schema
* Includes base classes upgrade changes.

[0.16.10]
***********
* Utilised latest ska-telmodel which includes fix for jones key in low configure schema

[0.17.4]
* TelModel version now can be anywhere between **1.17.1** and **2.0.0**

[0.17.3]
* Fixed helper mccs controller device timeout for allocate command.

[0.17.1]
* Fixed change event for dish leaf node and dish device

[0.17.0]
*********
* **BaseClasses** version updated to **1.0.0**
* **PyTango** version updated to **9.5.0**
* Helper Devices updated to send the correct format of **LongRunningCommandResult** events - **(unique_id, (ResultCode.OK, message))**
* The result sent through **update_task_status** method from **track_and_update_command_status** thread is now a **Tuple(ResultCode, Message)**
* **SetDelay** command is renamed to **SetDelayInfo** for HelperSubarrayDevice and HelperDishDevice
* SetException is removed from Helper Devices
* **Decorators** are updated to support the new **update_task_status** calls.
* **HelperCspSubarrayDevice** is removed.
* **COMMAND_NOT_ALLOWED** fault type is changed to **COMMAND_NOT_ALLOWED_BEFORE_QUEUING**
* New fault types **COMMAND_NOT_ALLOWED_AFTER_QUEUING** and **COMMAND_NOT_ALLOWED_EXCEPTION_AFTER_QUEUING** introduced
* **max_workers** parameter removed from component manager

[0.16.8]
*********
* Update in the way the helper dish device sends the resultcode and message
* Use push_command_result instead of push_command_status

[0.16.7]
***********
* Fix the dish unavailability issue observed in tmc-mid integration repository
* Update achieved pointing events push logic in helper dish device

[0.16.6]
***********
* Fix issues in **timeout_decorator** and **Error error_propagation_decorator**

[0.16.5]
***********
* Revert the changes done in 0.16.2.

[0.16.3]
***********
* Fix dish leaf node helper device configure command dish mode event push issue.

[0.16.1]
************
* HelperSubarray Devices no longer pushes events if the command invoked is **Abort**.

[0.15.11]
************

* Delay added for MCCS Subarray Configure command

[0.15.10]
************
* Fixed Configure command of HelperDishLNDevice send pointingState and dishMode with delay interval

[0.15.9]
************
* Fixed Scan Command of HelperSubarrayLeafDevice to directly send the ObsState event.

[0.15.8]
************
* Removed duplicate set_change_event calls for the attributes inherited from the base classes
* Utilised Timer thread to simulate pushing of the transitional and final obstate events
* Updated **DeviceInfo** and child classes to implement their own locks

[0.15.7]
************
* Updated Scan Command of HelperSubarrayLeafDevice to introduce a delay in ObsState event received on SubarrayNode.

[0.15.4]
************
* **is_command_allowed** methods for all commands is removed from helper sdp subarray

[0.15.2]
************
* Updated **HelperDishDevice** to add EndScan command to reset **scanID** attribute.

[0.15.1]
************
* Updated **push_command_result** method from the HelperBaseDevice to take correct number of arguments
* The sequence of executing cleanup and **update_task_status** method is reversed in the Tracker Thread

[0.14.0]
************
* Fixed Pylint warnigs
* Fixed docstrings warnings<|MERGE_RESOLUTION|>--- conflicted
+++ resolved
@@ -9,11 +9,7 @@
 --------
 [0.19.1]
 **********
-<<<<<<< HEAD
-* Updated EndScan command for dish leaf node to push LRCR.
-=======
 * Push lrcr command result for Helper Dish Device End Scan command
->>>>>>> 79218ffd
 
 [0.19.0]
 **********
@@ -88,12 +84,12 @@
 
 [0.19.3]
 **********
-* Added TMCBaseLeafDevice 
-  
+* Added TMCBaseLeafDevice
+
 [0.19.2]
 **********
 * Add method in TMC base device to push change and archive events
-  
+
 [0.19.1]
 **********
 * Updating commandCallInfo attribute in TrackLoadStaticOff command
@@ -109,7 +105,7 @@
 * Added new class logManager for managing repetitive logs
 
 [0.17.9]
-* Update TelModel version to 1.18.2 
+* Update TelModel version to 1.18.2
 
 [0.17.8]
 * Allows any version of katpoint above **1.0a2**
