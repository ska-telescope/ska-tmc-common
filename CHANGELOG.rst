###########
Change Log
###########

All notable changes to this project will be documented in this file.
This project adheres to `Semantic Versioning <http://semver.org/>`_.

Added
-----
[0.17.2]
*********
* Updated ska-telmodel v.1.17.0 which includes OET-TMC low
  Assignresources and low Configure schema
* Included Base class v.1.0.0 updates.

[0.16.9]
***********
* Utilised ska-telmodel v.1.17.0 which includes OET-TMC low
  Assignresources and low Configure schema.

[0.16.4]
***********
* Added SdpQueueConnectorDeviceInfo class to hold SDP queue connector device information.

[0.16.2]
************
* Added Track command in dish master helper device.
* Updated TrackLoadStaticOff in dish master helper device to include command Id changes.

[0.16.0]
************
* Added sourceOffset attribute to expose commanded offset during calibration scan.
* Added sdpQueueConnectorFqdn attribute to process the pointing calibration received from SDP queue connector device.
* Removed pointig_offsets and added pointing_cal attribute for Dish Id's SKA001, SKA002, SKA003, SKA004, SKA036, SKA063 and SKA100 in SDP queue connector device.

[0.15.6]
************
* Utilised ska-telmodel v1.15.1

[0.15.5]
************
* Added a method **remove_devices** in liveliness probe to allow removal of devices from monitoring list.

[0.15.3]
************
* Introduced dishMode and pointingState attributes on HelperDishLNDevice

[0.15.2]
************
* Updated device availability to be **True** by default

[0.15.0]
************
* Updated Scan command interface to include scan_id as argument
* EndScan command has been added in HelperDishLNDevice
* **scanID** attribute has been introduced in HelperDishDevice

[0.14.0]
************
* Update pytango v9.4.2
* Variable **SetisSubsystemAvailable** is change to **SetSubsystemAvailable**
* .darglint file to accomadate sphinx style rst documentation
* TimeKeeper class added for handling timout functionality
* Input type for **start_tracker_thread** method for param **state_function** is changed from **Callable** to **str**
* **timeout_decorator** and **error_propagation_decorator** added for implementing timeout and error propagation functionalities respectively


Fixed
-----
<<<<<<< HEAD
[0.17.9]
* Update TelModel version to 1.18.2 

[0.17.8]
* Allows any version of katpoint above **1.0a2**
=======
[0.17.8]
* Fixed the logger statements.
>>>>>>> eb9d3393

[0.17.7]
* Fixed the helper dish device achievedPointing attribute to give timestamp in TAI with SKA Epoch.

[0.17.6]
* Added delay for LongRunningCommandResult attribute in mccs master leaf node.

[0.17.5]
***********
* Utilised ska-telmodel v.1.18.1. which includes fix for jones key in low configure schema
* Includes base classes upgrade changes.

[0.16.10]
***********
* Utilised latest ska-telmodel which includes fix for jones key in low configure schema

[0.17.4]
* TelModel version now can be anywhere between **1.17.1** and **2.0.0**

[0.17.3]
* Fixed helper mccs controller device timeout for allocate command.

[0.17.1]
* Fixed change event for dish leaf node and dish device

[0.17.0]
*********
* **BaseClasses** version updated to **1.0.0**
* **PyTango** version updated to **9.5.0**
* Helper Devices updated to send the correct format of **LongRunningCommandResult** events - **(unique_id, (ResultCode.OK, message))**
* The result sent through **update_task_status** method from **track_and_update_command_status** thread is now a **Tuple(ResultCode, Message)**
* **SetDelay** command is renamed to **SetDelayInfo** for HelperSubarrayDevice and HelperDishDevice
* SetException is removed from Helper Devices
* **Decorators** are updated to support the new **update_task_status** calls.
* **HelperCspSubarrayDevice** is removed.
* **COMMAND_NOT_ALLOWED** fault type is changed to **COMMAND_NOT_ALLOWED_BEFORE_QUEUING**
* New fault types **COMMAND_NOT_ALLOWED_AFTER_QUEUING** and **COMMAND_NOT_ALLOWED_EXCEPTION_AFTER_QUEUING** introduced
* **max_workers** parameter removed from component manager

[0.16.8]
*********
* Update in the way the helper dish device sends the resultcode and message
* Use push_command_result instead of push_command_status

[0.16.7]
***********
* Fix the dish unavailability issue observed in tmc-mid integration repository
* Update achieved pointing events push logic in helper dish device

[0.16.6]
***********
* Fix issues in **timeout_decorator** and **Error error_propagation_decorator**

[0.16.5]
***********
* Revert the changes done in 0.16.2.

[0.16.3]
***********
* Fix dish leaf node helper device configure command dish mode event push issue.

[0.16.1]
************
* HelperSubarray Devices no longer pushes events if the command invoked is **Abort**.

[0.15.11]
************

* Delay added for MCCS Subarray Configure command

[0.15.10]
************
* Fixed Configure command of HelperDishLNDevice send pointingState and dishMode with delay interval

[0.15.9]
************
* Fixed Scan Command of HelperSubarrayLeafDevice to directly send the ObsState event.

[0.15.8]
************
* Removed duplicate set_change_event calls for the attributes inherited from the base classes
* Utilised Timer thread to simulate pushing of the transitional and final obstate events
* Updated **DeviceInfo** and child classes to implement their own locks

[0.15.7]
************
* Updated Scan Command of HelperSubarrayLeafDevice to introduce a delay in ObsState event received on SubarrayNode.

[0.15.4]
************
* **is_command_allowed** methods for all commands is removed from helper sdp subarray

[0.15.2]
************
* Updated **HelperDishDevice** to add EndScan command to reset **scanID** attribute.

[0.15.1]
************
* Updated **push_command_result** method from the HelperBaseDevice to take correct number of arguments
* The sequence of executing cleanup and **update_task_status** method is reversed in the Tracker Thread

[0.14.0]
************
* Fixed Pylint warnigs
* Fixed docstrings warnings<|MERGE_RESOLUTION|>--- conflicted
+++ resolved
@@ -67,16 +67,15 @@
 
 Fixed
 -----
-<<<<<<< HEAD
+
+[0.17.10]
+* Update logger statements
+
 [0.17.9]
 * Update TelModel version to 1.18.2 
 
 [0.17.8]
 * Allows any version of katpoint above **1.0a2**
-=======
-[0.17.8]
-* Fixed the logger statements.
->>>>>>> eb9d3393
 
 [0.17.7]
 * Fixed the helper dish device achievedPointing attribute to give timestamp in TAI with SKA Epoch.
