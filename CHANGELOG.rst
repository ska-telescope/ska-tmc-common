###########
Change Log
###########

All notable changes to this project will be documented in this file.
This project adheres to `Semantic Versioning <http://semver.org/>`_.

Main
--------
* Improved Code coverage


Added
--------
<<<<<<< HEAD

[0.22.0]
* Updated Command ApplyPointingModel in HelperDishDevice and HelperDishLeafnode
=======
[0.21.1]
* Resolved skb-536.
* SDP Subarray Device is able to go to ABORTING state before ABORTED.
>>>>>>> 390f2caf

[0.21.0]
* Update error propagation to event based.
* Removed usage of tracker thread.
* Added new classes Observer, Observable and CommandCallbackTracker.
  
[0.20.5]
* Update helper dish device to simulate the error propagation and timeout scenarios

[0.20.4]
* Update output_host and output_port values in receive addresses.

[0.20.3]
* Enable error propagation and timeout simulation for helper dish commands

[0.20.0]
**********
* Updated liveliness probe to utilize state command and consider exported flag for device availability.

[0.19.8]
**********
*  Update HelperDishDevice to support Dish error propgation

[0.19.7]
**********
*  Abort event cleared in tracker thread

[0.19.6]
**********
* Include induce fault mechanism in sdp helper device

[0.19.5]
**********
* Push lrcr command result for Helper Dish Device End Scan command

[0.19.0]
**********
* Added ApplyPointingModel command in helper dish device to handle global pointing json.

[0.18.0]
**********
* Utilise SKA Tel Model with OSO-TMC Configure schema v4.0 for ADR-99 changes

[0.17.2]
*********
* Updated ska-telmodel v.1.17.0 which includes OET-TMC low
  Assignresources and low Configure schema
* Included Base class v.1.0.0 updates.

[0.16.9]
***********
* Utilised ska-telmodel v.1.17.0 which includes OET-TMC low
  Assignresources and low Configure schema.

[0.16.4]
***********
* Added SdpQueueConnectorDeviceInfo class to hold SDP queue connector device information.

[0.16.2]
************
* Added Track command in dish master helper device.
* Updated TrackLoadStaticOff in dish master helper device to include command Id changes.

[0.16.0]
************
* Added sourceOffset attribute to expose commanded offset during calibration scan.
* Added sdpQueueConnectorFqdn attribute to process the pointing calibration received from SDP queue connector device.
* Removed pointig_offsets and added pointing_cal attribute for Dish Id's SKA001, SKA002, SKA003, SKA004, SKA036, SKA063 and SKA100 in SDP queue connector device.

[0.15.6]
************
* Utilised ska-telmodel v1.15.1

[0.15.5]
************
* Added a method **remove_devices** in liveliness probe to allow removal of devices from monitoring list.

[0.15.3]
************
* Introduced dishMode and pointingState attributes on HelperDishLNDevice

[0.15.2]
************
* Updated device availability to be **True** by default

[0.15.0]
************
* Updated Scan command interface to include scan_id as argument
* EndScan command has been added in HelperDishLNDevice
* **scanID** attribute has been introduced in HelperDishDevice

[0.14.0]
************
* Update pytango v9.4.2
* Variable **SetisSubsystemAvailable** is change to **SetSubsystemAvailable**
* .darglint file to accomadate sphinx style rst documentation
* TimeKeeper class added for handling timout functionality
* Input type for **start_tracker_thread** method for param **state_function** is changed from **Callable** to **str**
* **timeout_decorator** and **error_propagation_decorator** added for implementing timeout and error propagation functionalities respectively


Fixed
-------
[0.20.2]
* Fixed bug related to full trl usage in liveliness probe.

[0.20.1]
* Fixed dish and dish leaf node helper devices to push change event for dishMode.STANDBY_FP when AbortCommands() command is invoked.

[0.19.4]
* Fixed the issue in HelperBaseDevice to return faultmessage instead of command_id for FaultType.FAILED_RESULT .

[0.19.3]
**********
* Added TMCBaseLeafDevice

[0.19.2]
**********
* Add method in TMC base device to push change and archive events

[0.19.1]
**********
* Updating commandCallInfo attribute in TrackLoadStaticOff command

[0.17.12]
* Fixed the issue in logManager

[0.17.11]
* Fixed the issue of mock devices getting created in HelperAdapterFactory

[0.17.10]
* Update logger statements
* Added new class logManager for managing repetitive logs

[0.17.9]
* Update TelModel version to 1.18.2

[0.17.8]
* Allows any version of katpoint above **1.0a2**

[0.17.7]
* Fixed the helper dish device achievedPointing attribute to give timestamp in TAI with SKA Epoch.

[0.17.6]
* Added delay for LongRunningCommandResult attribute in mccs master leaf node.

[0.17.5]
***********
* Utilised ska-telmodel v.1.18.1. which includes fix for jones key in low configure schema
* Includes base classes upgrade changes.

[0.16.10]
***********
* Utilised latest ska-telmodel which includes fix for jones key in low configure schema

[0.17.4]
* TelModel version now can be anywhere between **1.17.1** and **2.0.0**

[0.17.3]
* Fixed helper mccs controller device timeout for allocate command.

[0.17.1]
* Fixed change event for dish leaf node and dish device

[0.17.0]
*********
* **BaseClasses** version updated to **1.0.0**
* **PyTango** version updated to **9.5.0**
* Helper Devices updated to send the correct format of **LongRunningCommandResult** events - **(unique_id, (ResultCode.OK, message))**
* The result sent through **update_task_status** method from **track_and_update_command_status** thread is now a **Tuple(ResultCode, Message)**
* **SetDelay** command is renamed to **SetDelayInfo** for HelperSubarrayDevice and HelperDishDevice
* SetException is removed from Helper Devices
* **Decorators** are updated to support the new **update_task_status** calls.
* **HelperCspSubarrayDevice** is removed.
* **COMMAND_NOT_ALLOWED** fault type is changed to **COMMAND_NOT_ALLOWED_BEFORE_QUEUING**
* New fault types **COMMAND_NOT_ALLOWED_AFTER_QUEUING** and **COMMAND_NOT_ALLOWED_EXCEPTION_AFTER_QUEUING** introduced
* **max_workers** parameter removed from component manager

[0.16.8]
*********
* Update in the way the helper dish device sends the resultcode and message
* Use push_command_result instead of push_command_status

[0.16.7]
***********
* Fix the dish unavailability issue observed in tmc-mid integration repository
* Update achieved pointing events push logic in helper dish device

[0.16.6]
***********
* Fix issues in **timeout_decorator** and **Error error_propagation_decorator**

[0.16.5]
***********
* Revert the changes done in 0.16.2.

[0.16.3]
***********
* Fix dish leaf node helper device configure command dish mode event push issue.

[0.16.1]
************
* HelperSubarray Devices no longer pushes events if the command invoked is **Abort**.

[0.15.11]
************

* Delay added for MCCS Subarray Configure command

[0.15.10]
************
* Fixed Configure command of HelperDishLNDevice send pointingState and dishMode with delay interval

[0.15.9]
************
* Fixed Scan Command of HelperSubarrayLeafDevice to directly send the ObsState event.

[0.15.8]
************
* Removed duplicate set_change_event calls for the attributes inherited from the base classes
* Utilised Timer thread to simulate pushing of the transitional and final obstate events
* Updated **DeviceInfo** and child classes to implement their own locks

[0.15.7]
************
* Updated Scan Command of HelperSubarrayLeafDevice to introduce a delay in ObsState event received on SubarrayNode.

[0.15.4]
************
* **is_command_allowed** methods for all commands is removed from helper sdp subarray

[0.15.2]
************
* Updated **HelperDishDevice** to add EndScan command to reset **scanID** attribute.

[0.15.1]
************
* Updated **push_command_result** method from the HelperBaseDevice to take correct number of arguments
* The sequence of executing cleanup and **update_task_status** method is reversed in the Tracker Thread

[0.14.0]
************
* Fixed Pylint warnigs
* Fixed docstrings warnings<|MERGE_RESOLUTION|>--- conflicted
+++ resolved
@@ -12,15 +12,13 @@
 
 Added
 --------
-<<<<<<< HEAD
 
 [0.22.0]
 * Updated Command ApplyPointingModel in HelperDishDevice and HelperDishLeafnode
-=======
+
 [0.21.1]
 * Resolved skb-536.
 * SDP Subarray Device is able to go to ABORTING state before ABORTED.
->>>>>>> 390f2caf
 
 [0.21.0]
 * Update error propagation to event based.
