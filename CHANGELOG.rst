--- conflicted
+++ resolved
@@ -67,12 +67,11 @@
 
 Fixed
 -----
+[0.17.4]
+* TelModel version now can be anywhere between **1.17.1** and **2.0.0**
+
 [0.17.3]
-<<<<<<< HEAD
-* TelModel version now can be anywhere between **1.17.1** and **2.0.0**
-=======
 * Fixed helper mccs controller device timeout for allocate command.
->>>>>>> f4984874
 
 [0.17.1]
 * Fixed change event for dish leaf node and dish device
