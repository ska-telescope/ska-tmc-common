###########
Change Log
###########

All notable changes to this project will be documented in this file.
This project adheres to `Semantic Versioning <http://semver.org/>`_.

Main
--------
* Improved Code coverage


Added
--------
[0.22.10]
<<<<<<< HEAD
********
*  Fixed dish master Trackstop command to stop Track command.
*  Added dishMode property in dish adpaters.
  
[0.22.9]
********
*  Fixed SKB-618(Fix KeyError for Missing 'resources' Key in SDP Subarray AssignResources Command)
=======
*********
* Updated HelperSubarrayDevice to push chant event for longrunningcommandresult attribute for Scan command.

[0.22.9]
********
* Fixed SKB-618(Fix KeyError for Missing 'resources' Key in SDP Subarray AssignResources Command)
>>>>>>> 572f982e

[0.22.8]
********
* Updated SetPointingOffset to NextPointingOffset in DishlnPointingDeviceAdapter. 

[0.22.7]
********
* Updated ChangePointingOffsets to SetPointingOffset in DishlnPointingDeviceAdapter. 

[0.22.6]
********
* Updated received addresses value.

[0.22.5]
********
* Added DishLeaf Node pointing device adapter.
* Added properties and methods to the DishLeaf node pointing device adapter.

[0.22.2]
********
* Added change_event for band params in helper dish device.

[0.22.2]
********
* Added trackTableLoadMode attribute on the helper dish device.


[0.22.1]
* Updated helper dish devices to support Dish error proagation testing on TMC SubarrayNode 

[0.22.0]
* Updated Command ApplyPointingModel in HelperDishDevice and HelperDishLeafnode

[0.21.1]
* Resolved skb-536.
* SDP Subarray Device is able to go to ABORTING state before ABORTED.

[0.21.0]
* Update error propagation to event based.
* Removed usage of tracker thread.
* Added new classes Observer, Observable and CommandCallbackTracker.
  
[0.20.5]
* Update helper dish device to simulate the error propagation and timeout scenarios

[0.20.4]
* Update output_host and output_port values in receive addresses.

[0.20.3]
* Enable error propagation and timeout simulation for helper dish commands

[0.20.0]
**********
* Updated liveliness probe to utilize state command and consider exported flag for device availability.

[0.19.8]
**********
*  Update HelperDishDevice to support Dish error propgation

[0.19.7]
**********
*  Abort event cleared in tracker thread

[0.19.6]
**********
* Include induce fault mechanism in sdp helper device

[0.19.5]
**********
* Push lrcr command result for Helper Dish Device End Scan command

[0.19.0]
**********
* Added ApplyPointingModel command in helper dish device to handle global pointing json.

[0.18.0]
**********
* Utilise SKA Tel Model with OSO-TMC Configure schema v4.0 for ADR-99 changes

[0.17.2]
*********
* Updated ska-telmodel v.1.17.0 which includes OET-TMC low
  Assignresources and low Configure schema
* Included Base class v.1.0.0 updates.

[0.16.9]
***********
* Utilised ska-telmodel v.1.17.0 which includes OET-TMC low
  Assignresources and low Configure schema.

[0.16.4]
***********
* Added SdpQueueConnectorDeviceInfo class to hold SDP queue connector device information.

[0.16.2]
************
* Added Track command in dish master helper device.
* Updated TrackLoadStaticOff in dish master helper device to include command Id changes.

[0.16.0]
************
* Added sourceOffset attribute to expose commanded offset during calibration scan.
* Added sdpQueueConnectorFqdn attribute to process the pointing calibration received from SDP queue connector device.
* Removed pointig_offsets and added pointing_cal attribute for Dish Id's SKA001, SKA002, SKA003, SKA004, SKA036, SKA063 and SKA100 in SDP queue connector device.

[0.15.6]
************
* Utilised ska-telmodel v1.15.1

[0.15.5]
************
* Added a method **remove_devices** in liveliness probe to allow removal of devices from monitoring list.

[0.15.3]
************
* Introduced dishMode and pointingState attributes on HelperDishLNDevice

[0.15.2]
************
* Updated device availability to be **True** by default

[0.15.0]
************
* Updated Scan command interface to include scan_id as argument
* EndScan command has been added in HelperDishLNDevice
* **scanID** attribute has been introduced in HelperDishDevice

[0.14.0]
************
* Update pytango v9.4.2
* Variable **SetisSubsystemAvailable** is change to **SetSubsystemAvailable**
* .darglint file to accomadate sphinx style rst documentation
* TimeKeeper class added for handling timout functionality
* Input type for **start_tracker_thread** method for param **state_function** is changed from **Callable** to **str**
* **timeout_decorator** and **error_propagation_decorator** added for implementing timeout and error propagation functionalities respectively


Fixed
-------
[0.20.2]
* Fixed bug related to full trl usage in liveliness probe.

[0.20.1]
* Fixed dish and dish leaf node helper devices to push change event for dishMode.STANDBY_FP when AbortCommands() command is invoked.

[0.19.4]
* Fixed the issue in HelperBaseDevice to return faultmessage instead of command_id for FaultType.FAILED_RESULT .

[0.19.3]
**********
* Added TMCBaseLeafDevice

[0.19.2]
**********
* Add method in TMC base device to push change and archive events

[0.19.1]
**********
* Updating commandCallInfo attribute in TrackLoadStaticOff command

[0.17.12]
* Fixed the issue in logManager

[0.17.11]
* Fixed the issue of mock devices getting created in HelperAdapterFactory

[0.17.10]
* Update logger statements
* Added new class logManager for managing repetitive logs

[0.17.9]
* Update TelModel version to 1.18.2

[0.17.8]
* Allows any version of katpoint above **1.0a2**

[0.17.7]
* Fixed the helper dish device achievedPointing attribute to give timestamp in TAI with SKA Epoch.

[0.17.6]
* Added delay for LongRunningCommandResult attribute in mccs master leaf node.

[0.17.5]
***********
* Utilised ska-telmodel v.1.18.1. which includes fix for jones key in low configure schema
* Includes base classes upgrade changes.

[0.16.10]
***********
* Utilised latest ska-telmodel which includes fix for jones key in low configure schema

[0.17.4]
* TelModel version now can be anywhere between **1.17.1** and **2.0.0**

[0.17.3]
* Fixed helper mccs controller device timeout for allocate command.

[0.17.1]
* Fixed change event for dish leaf node and dish device

[0.17.0]
*********
* **BaseClasses** version updated to **1.0.0**
* **PyTango** version updated to **9.5.0**
* Helper Devices updated to send the correct format of **LongRunningCommandResult** events - **(unique_id, (ResultCode.OK, message))**
* The result sent through **update_task_status** method from **track_and_update_command_status** thread is now a **Tuple(ResultCode, Message)**
* **SetDelay** command is renamed to **SetDelayInfo** for HelperSubarrayDevice and HelperDishDevice
* SetException is removed from Helper Devices
* **Decorators** are updated to support the new **update_task_status** calls.
* **HelperCspSubarrayDevice** is removed.
* **COMMAND_NOT_ALLOWED** fault type is changed to **COMMAND_NOT_ALLOWED_BEFORE_QUEUING**
* New fault types **COMMAND_NOT_ALLOWED_AFTER_QUEUING** and **COMMAND_NOT_ALLOWED_EXCEPTION_AFTER_QUEUING** introduced
* **max_workers** parameter removed from component manager

[0.16.8]
*********
* Update in the way the helper dish device sends the resultcode and message
* Use push_command_result instead of push_command_status

[0.16.7]
***********
* Fix the dish unavailability issue observed in tmc-mid integration repository
* Update achieved pointing events push logic in helper dish device

[0.16.6]
***********
* Fix issues in **timeout_decorator** and **Error error_propagation_decorator**

[0.16.5]
***********
* Revert the changes done in 0.16.2.

[0.16.3]
***********
* Fix dish leaf node helper device configure command dish mode event push issue.

[0.16.1]
************
* HelperSubarray Devices no longer pushes events if the command invoked is **Abort**.

[0.15.11]
************

* Delay added for MCCS Subarray Configure command

[0.15.10]
************
* Fixed Configure command of HelperDishLNDevice send pointingState and dishMode with delay interval

[0.15.9]
************
* Fixed Scan Command of HelperSubarrayLeafDevice to directly send the ObsState event.

[0.15.8]
************
* Removed duplicate set_change_event calls for the attributes inherited from the base classes
* Utilised Timer thread to simulate pushing of the transitional and final obstate events
* Updated **DeviceInfo** and child classes to implement their own locks

[0.15.7]
************
* Updated Scan Command of HelperSubarrayLeafDevice to introduce a delay in ObsState event received on SubarrayNode.

[0.15.4]
************
* **is_command_allowed** methods for all commands is removed from helper sdp subarray

[0.15.2]
************
* Updated **HelperDishDevice** to add EndScan command to reset **scanID** attribute.

[0.15.1]
************
* Updated **push_command_result** method from the HelperBaseDevice to take correct number of arguments
* The sequence of executing cleanup and **update_task_status** method is reversed in the Tracker Thread

[0.14.0]
************
* Fixed Pylint warnigs
* Fixed docstrings warnings<|MERGE_RESOLUTION|>--- conflicted
+++ resolved
@@ -13,7 +13,6 @@
 Added
 --------
 [0.22.10]
-<<<<<<< HEAD
 ********
 *  Fixed dish master Trackstop command to stop Track command.
 *  Added dishMode property in dish adpaters.
@@ -21,14 +20,12 @@
 [0.22.9]
 ********
 *  Fixed SKB-618(Fix KeyError for Missing 'resources' Key in SDP Subarray AssignResources Command)
-=======
 *********
 * Updated HelperSubarrayDevice to push chant event for longrunningcommandresult attribute for Scan command.
 
 [0.22.9]
 ********
 * Fixed SKB-618(Fix KeyError for Missing 'resources' Key in SDP Subarray AssignResources Command)
->>>>>>> 572f982e
 
 [0.22.8]
 ********
