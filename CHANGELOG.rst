###########
Change Log
###########

All notable changes to this project will be documented in this file.
This project adheres to `Semantic Versioning <http://semver.org/>`_.

Main
--------
* Improved Code coverage


Added
--------
<<<<<<< HEAD
[0.25.0]
********
* Updated ska-tango-base to v1.2.0
=======
[0.24.9]
********
* Updated event receiver handlers to introduce queue based processing

>>>>>>> cb490463

[0.24.8]
********
* Updated SDP subarry helper device to induce error during Scan command

[0.24.7]
********
* Implemented the SetAdminMode command for helper leaf devices

[0.24.6]
********
* Updated helper dish device to push dish subsystems LRCR events (same as DishManager)

[0.24.0]
********
* Add common functionality of adminMode in ska-tmc-common

[0.23.0]
*********
* Adding Admin mode functinality in helper devices
[0.22.16]
*********
* Enable induce_fault functionality in HelperSDPSubarray

[0.22.15]
*********
* Update the helper dish master to send pointing state slew before track in track command.
  
[0.22.14]
*********
* clean up method of observable called before calling update task status

[0.22.13]
*********
* Update the helper mccs subarray device to push change the result after obsstate scanning

[0.22.12]
********
*  Fixed dish master Trackstop command to stop Track command.
*  Added dishMode property in dish adpaters.

[0.22.11]
*********
* SN will check for LRCR from all the subsystems and hence Updated subarry leaf node and dish leaf node  helpers to support Scan command completion by sending LRCRs

[0.22.10]
*********
* Updated HelperSubarrayDevice to push chant event for longrunningcommandresult attribute for Scan command.

[0.22.9]
********
* Fixed SKB-618(Fix KeyError for Missing 'resources' Key in SDP Subarray AssignResources Command)

[0.22.8]
********
* Updated SetPointingOffset to NextPointingOffset in DishlnPointingDeviceAdapter. 

[0.22.7]
********
* Updated ChangePointingOffsets to SetPointingOffset in DishlnPointingDeviceAdapter. 

[0.22.6]
********
* Updated received addresses value.

[0.22.5]
********
* Added DishLeaf Node pointing device adapter.
* Added properties and methods to the DishLeaf node pointing device adapter.

[0.22.2]
********
* Added change_event for band params in helper dish device.

[0.22.2]
********
* Added trackTableLoadMode attribute on the helper dish device.


[0.22.1]
* Updated helper dish devices to support Dish error proagation testing on TMC SubarrayNode 

[0.22.0]
* Updated Command ApplyPointingModel in HelperDishDevice and HelperDishLeafnode

[0.21.1]
* Resolved skb-536.
* SDP Subarray Device is able to go to ABORTING state before ABORTED.

[0.21.0]
* Update error propagation to event based.
* Removed usage of tracker thread.
* Added new classes Observer, Observable and CommandCallbackTracker.
  
[0.20.5]
* Update helper dish device to simulate the error propagation and timeout scenarios

[0.20.4]
* Update output_host and output_port values in receive addresses.

[0.20.3]
* Enable error propagation and timeout simulation for helper dish commands

[0.20.0]
**********
* Updated liveliness probe to utilize state command and consider exported flag for device availability.

[0.19.8]
**********
*  Update HelperDishDevice to support Dish error propgation

[0.19.7]
**********
*  Abort event cleared in tracker thread

[0.19.6]
**********
* Include induce fault mechanism in sdp helper device

[0.19.5]
**********
* Push lrcr command result for Helper Dish Device End Scan command

[0.19.0]
**********
* Added ApplyPointingModel command in helper dish device to handle global pointing json.

[0.18.0]
**********
* Utilise SKA Tel Model with OSO-TMC Configure schema v4.0 for ADR-99 changes

[0.17.2]
*********
* Updated ska-telmodel v.1.17.0 which includes OET-TMC low
  Assignresources and low Configure schema
* Included Base class v.1.0.0 updates.

[0.16.9]
***********
* Utilised ska-telmodel v.1.17.0 which includes OET-TMC low
  Assignresources and low Configure schema.

[0.16.4]
***********
* Added SdpQueueConnectorDeviceInfo class to hold SDP queue connector device information.

[0.16.2]
************
* Added Track command in dish master helper device.
* Updated TrackLoadStaticOff in dish master helper device to include command Id changes.

[0.16.0]
************
* Added sourceOffset attribute to expose commanded offset during calibration scan.
* Added sdpQueueConnectorFqdn attribute to process the pointing calibration received from SDP queue connector device.
* Removed pointig_offsets and added pointing_cal attribute for Dish Id's SKA001, SKA002, SKA003, SKA004, SKA036, SKA063 and SKA100 in SDP queue connector device.

[0.15.6]
************
* Utilised ska-telmodel v1.15.1

[0.15.5]
************
* Added a method **remove_devices** in liveliness probe to allow removal of devices from monitoring list.

[0.15.3]
************
* Introduced dishMode and pointingState attributes on HelperDishLNDevice

[0.15.2]
************
* Updated device availability to be **True** by default

[0.15.0]
************
* Updated Scan command interface to include scan_id as argument
* EndScan command has been added in HelperDishLNDevice
* **scanID** attribute has been introduced in HelperDishDevice

[0.14.0]
************
* Update pytango v9.4.2
* Variable **SetisSubsystemAvailable** is change to **SetSubsystemAvailable**
* .darglint file to accomadate sphinx style rst documentation
* TimeKeeper class added for handling timout functionality
* Input type for **start_tracker_thread** method for param **state_function** is changed from **Callable** to **str**
* **timeout_decorator** and **error_propagation_decorator** added for implementing timeout and error propagation functionalities respectively


Fixed
-------
[0.24.10]
* Fixed SKB-732 

[0.24.6]
* AdminMode command implementation on Leafnodes for SN testing

[0.24.5]
* admin mode attribute added for csp, sdp and mccs subarray leaf node helper devices

[0.24.4]
* Fix command id's for Track and TrackLoadStaticOff commands on helper dish device.

[0.24.3]
* Exception check added which is received before registering the observer

[0.24.2]
* Fixed issue with observers list.
* Fixed issue with backward compatibility by adding files back to ska_tmc_common folder.

[0.24.1]
* Resolved bug SKB-658 on TMC Central Node and SubarrayNode

[0.23.2]
*********
* Updated SDP Subarray leaf node.
  
[0.23.1]
* Resolved bug SKB-658 on TMC Leaf Nodes

[0.20.2]
* Fixed bug related to full trl usage in liveliness probe.

[0.20.1]
* Fixed dish and dish leaf node helper devices to push change event for dishMode.STANDBY_FP when AbortCommands() command is invoked.

[0.19.4]
* Fixed the issue in HelperBaseDevice to return faultmessage instead of command_id for FaultType.FAILED_RESULT .

[0.19.3]
**********
* Added TMCBaseLeafDevice

[0.19.2]
**********
* Add method in TMC base device to push change and archive events

[0.19.1]
**********
* Updating commandCallInfo attribute in TrackLoadStaticOff command

[0.17.12]
* Fixed the issue in logManager

[0.17.11]
* Fixed the issue of mock devices getting created in HelperAdapterFactory

[0.17.10]
* Update logger statements
* Added new class logManager for managing repetitive logs

[0.17.9]
* Update TelModel version to 1.18.2

[0.17.8]
* Allows any version of katpoint above **1.0a2**

[0.17.7]
* Fixed the helper dish device achievedPointing attribute to give timestamp in TAI with SKA Epoch.

[0.17.6]
* Added delay for LongRunningCommandResult attribute in mccs master leaf node.

[0.17.5]
***********
* Utilised ska-telmodel v.1.18.1. which includes fix for jones key in low configure schema
* Includes base classes upgrade changes.

[0.16.10]
***********
* Utilised latest ska-telmodel which includes fix for jones key in low configure schema

[0.17.4]
* TelModel version now can be anywhere between **1.17.1** and **2.0.0**

[0.17.3]
* Fixed helper mccs controller device timeout for allocate command.

[0.17.1]
* Fixed change event for dish leaf node and dish device

[0.17.0]
*********
* **BaseClasses** version updated to **1.0.0**
* **PyTango** version updated to **9.5.0**
* Helper Devices updated to send the correct format of **LongRunningCommandResult** events - **(unique_id, (ResultCode.OK, message))**
* The result sent through **update_task_status** method from **track_and_update_command_status** thread is now a **Tuple(ResultCode, Message)**
* **SetDelay** command is renamed to **SetDelayInfo** for HelperSubarrayDevice and HelperDishDevice
* SetException is removed from Helper Devices
* **Decorators** are updated to support the new **update_task_status** calls.
* **HelperCspSubarrayDevice** is removed.
* **COMMAND_NOT_ALLOWED** fault type is changed to **COMMAND_NOT_ALLOWED_BEFORE_QUEUING**
* New fault types **COMMAND_NOT_ALLOWED_AFTER_QUEUING** and **COMMAND_NOT_ALLOWED_EXCEPTION_AFTER_QUEUING** introduced
* **max_workers** parameter removed from component manager

[0.16.8]
*********
* Update in the way the helper dish device sends the resultcode and message
* Use push_command_result instead of push_command_status

[0.16.7]
***********
* Fix the dish unavailability issue observed in tmc-mid integration repository
* Update achieved pointing events push logic in helper dish device

[0.16.6]
***********
* Fix issues in **timeout_decorator** and **Error error_propagation_decorator**

[0.16.5]
***********
* Revert the changes done in 0.16.2.

[0.16.3]
***********
* Fix dish leaf node helper device configure command dish mode event push issue.

[0.16.1]
************
* HelperSubarray Devices no longer pushes events if the command invoked is **Abort**.

[0.15.11]
************

* Delay added for MCCS Subarray Configure command

[0.15.10]
************
* Fixed Configure command of HelperDishLNDevice send pointingState and dishMode with delay interval

[0.15.9]
************
* Fixed Scan Command of HelperSubarrayLeafDevice to directly send the ObsState event.

[0.15.8]
************
* Removed duplicate set_change_event calls for the attributes inherited from the base classes
* Utilised Timer thread to simulate pushing of the transitional and final obstate events
* Updated **DeviceInfo** and child classes to implement their own locks

[0.15.7]
************
* Updated Scan Command of HelperSubarrayLeafDevice to introduce a delay in ObsState event received on SubarrayNode.

[0.15.4]
************
* **is_command_allowed** methods for all commands is removed from helper sdp subarray

[0.15.2]
************
* Updated **HelperDishDevice** to add EndScan command to reset **scanID** attribute.

[0.15.1]
************
* Updated **push_command_result** method from the HelperBaseDevice to take correct number of arguments
* The sequence of executing cleanup and **update_task_status** method is reversed in the Tracker Thread

[0.14.0]
************
* Fixed Pylint warnigs
* Fixed docstrings warnings<|MERGE_RESOLUTION|>--- conflicted
+++ resolved
@@ -12,16 +12,13 @@
 
 Added
 --------
-<<<<<<< HEAD
 [0.25.0]
 ********
 * Updated ska-tango-base to v1.2.0
-=======
+
 [0.24.9]
 ********
 * Updated event receiver handlers to introduce queue based processing
-
->>>>>>> cb490463
 
 [0.24.8]
 ********
