###########
Change Log
###########

All notable changes to this project will be documented in this file.
This project adheres to `Semantic Versioning <http://semver.org/>`_.

Main
--------
* Improved Code coverage


Added
--------
[0.22.11]
<<<<<<< HEAD
********
*  Fixed dish master Trackstop command to stop Track command.
*  Added dishMode property in dish adpaters.
=======
*********
* SN will check for LRCR from all the subsystems and hence Updated subarry leaf node and dish leaf node  helpers to support Scan command completion by sending LRCRs
>>>>>>> de8fe18e

[0.22.10]
*********
* Updated HelperSubarrayDevice to push chant event for longrunningcommandresult attribute for Scan command.

[0.22.9]
********
* Fixed SKB-618(Fix KeyError for Missing 'resources' Key in SDP Subarray AssignResources Command)

[0.22.8]
********
* Updated SetPointingOffset to NextPointingOffset in DishlnPointingDeviceAdapter. 

[0.22.7]
********
* Updated ChangePointingOffsets to SetPointingOffset in DishlnPointingDeviceAdapter. 

[0.22.6]
********
* Updated received addresses value.

[0.22.5]
********
* Added DishLeaf Node pointing device adapter.
* Added properties and methods to the DishLeaf node pointing device adapter.

[0.22.2]
********
* Added change_event for band params in helper dish device.

[0.22.2]
********
* Added trackTableLoadMode attribute on the helper dish device.


[0.22.1]
* Updated helper dish devices to support Dish error proagation testing on TMC SubarrayNode 

[0.22.0]
* Updated Command ApplyPointingModel in HelperDishDevice and HelperDishLeafnode

[0.21.1]
* Resolved skb-536.
* SDP Subarray Device is able to go to ABORTING state before ABORTED.

[0.21.0]
* Update error propagation to event based.
* Removed usage of tracker thread.
* Added new classes Observer, Observable and CommandCallbackTracker.
  
[0.20.5]
* Update helper dish device to simulate the error propagation and timeout scenarios

[0.20.4]
* Update output_host and output_port values in receive addresses.

[0.20.3]
* Enable error propagation and timeout simulation for helper dish commands

[0.20.0]
**********
* Updated liveliness probe to utilize state command and consider exported flag for device availability.

[0.19.8]
**********
*  Update HelperDishDevice to support Dish error propgation

[0.19.7]
**********
*  Abort event cleared in tracker thread

[0.19.6]
**********
* Include induce fault mechanism in sdp helper device

[0.19.5]
**********
* Push lrcr command result for Helper Dish Device End Scan command

[0.19.0]
**********
* Added ApplyPointingModel command in helper dish device to handle global pointing json.

[0.18.0]
**********
* Utilise SKA Tel Model with OSO-TMC Configure schema v4.0 for ADR-99 changes

[0.17.2]
*********
* Updated ska-telmodel v.1.17.0 which includes OET-TMC low
  Assignresources and low Configure schema
* Included Base class v.1.0.0 updates.

[0.16.9]
***********
* Utilised ska-telmodel v.1.17.0 which includes OET-TMC low
  Assignresources and low Configure schema.

[0.16.4]
***********
* Added SdpQueueConnectorDeviceInfo class to hold SDP queue connector device information.

[0.16.2]
************
* Added Track command in dish master helper device.
* Updated TrackLoadStaticOff in dish master helper device to include command Id changes.

[0.16.0]
************
* Added sourceOffset attribute to expose commanded offset during calibration scan.
* Added sdpQueueConnectorFqdn attribute to process the pointing calibration received from SDP queue connector device.
* Removed pointig_offsets and added pointing_cal attribute for Dish Id's SKA001, SKA002, SKA003, SKA004, SKA036, SKA063 and SKA100 in SDP queue connector device.

[0.15.6]
************
* Utilised ska-telmodel v1.15.1

[0.15.5]
************
* Added a method **remove_devices** in liveliness probe to allow removal of devices from monitoring list.

[0.15.3]
************
* Introduced dishMode and pointingState attributes on HelperDishLNDevice

[0.15.2]
************
* Updated device availability to be **True** by default

[0.15.0]
************
* Updated Scan command interface to include scan_id as argument
* EndScan command has been added in HelperDishLNDevice
* **scanID** attribute has been introduced in HelperDishDevice

[0.14.0]
************
* Update pytango v9.4.2
* Variable **SetisSubsystemAvailable** is change to **SetSubsystemAvailable**
* .darglint file to accomadate sphinx style rst documentation
* TimeKeeper class added for handling timout functionality
* Input type for **start_tracker_thread** method for param **state_function** is changed from **Callable** to **str**
* **timeout_decorator** and **error_propagation_decorator** added for implementing timeout and error propagation functionalities respectively


Fixed
-------
[0.20.2]
* Fixed bug related to full trl usage in liveliness probe.

[0.20.1]
* Fixed dish and dish leaf node helper devices to push change event for dishMode.STANDBY_FP when AbortCommands() command is invoked.

[0.19.4]
* Fixed the issue in HelperBaseDevice to return faultmessage instead of command_id for FaultType.FAILED_RESULT .

[0.19.3]
**********
* Added TMCBaseLeafDevice

[0.19.2]
**********
* Add method in TMC base device to push change and archive events

[0.19.1]
**********
* Updating commandCallInfo attribute in TrackLoadStaticOff command

[0.17.12]
* Fixed the issue in logManager

[0.17.11]
* Fixed the issue of mock devices getting created in HelperAdapterFactory

[0.17.10]
* Update logger statements
* Added new class logManager for managing repetitive logs

[0.17.9]
* Update TelModel version to 1.18.2

[0.17.8]
* Allows any version of katpoint above **1.0a2**

[0.17.7]
* Fixed the helper dish device achievedPointing attribute to give timestamp in TAI with SKA Epoch.

[0.17.6]
* Added delay for LongRunningCommandResult attribute in mccs master leaf node.

[0.17.5]
***********
* Utilised ska-telmodel v.1.18.1. which includes fix for jones key in low configure schema
* Includes base classes upgrade changes.

[0.16.10]
***********
* Utilised latest ska-telmodel which includes fix for jones key in low configure schema

[0.17.4]
* TelModel version now can be anywhere between **1.17.1** and **2.0.0**

[0.17.3]
* Fixed helper mccs controller device timeout for allocate command.

[0.17.1]
* Fixed change event for dish leaf node and dish device

[0.17.0]
*********
* **BaseClasses** version updated to **1.0.0**
* **PyTango** version updated to **9.5.0**
* Helper Devices updated to send the correct format of **LongRunningCommandResult** events - **(unique_id, (ResultCode.OK, message))**
* The result sent through **update_task_status** method from **track_and_update_command_status** thread is now a **Tuple(ResultCode, Message)**
* **SetDelay** command is renamed to **SetDelayInfo** for HelperSubarrayDevice and HelperDishDevice
* SetException is removed from Helper Devices
* **Decorators** are updated to support the new **update_task_status** calls.
* **HelperCspSubarrayDevice** is removed.
* **COMMAND_NOT_ALLOWED** fault type is changed to **COMMAND_NOT_ALLOWED_BEFORE_QUEUING**
* New fault types **COMMAND_NOT_ALLOWED_AFTER_QUEUING** and **COMMAND_NOT_ALLOWED_EXCEPTION_AFTER_QUEUING** introduced
* **max_workers** parameter removed from component manager

[0.16.8]
*********
* Update in the way the helper dish device sends the resultcode and message
* Use push_command_result instead of push_command_status

[0.16.7]
***********
* Fix the dish unavailability issue observed in tmc-mid integration repository
* Update achieved pointing events push logic in helper dish device

[0.16.6]
***********
* Fix issues in **timeout_decorator** and **Error error_propagation_decorator**

[0.16.5]
***********
* Revert the changes done in 0.16.2.

[0.16.3]
***********
* Fix dish leaf node helper device configure command dish mode event push issue.

[0.16.1]
************
* HelperSubarray Devices no longer pushes events if the command invoked is **Abort**.

[0.15.11]
************

* Delay added for MCCS Subarray Configure command

[0.15.10]
************
* Fixed Configure command of HelperDishLNDevice send pointingState and dishMode with delay interval

[0.15.9]
************
* Fixed Scan Command of HelperSubarrayLeafDevice to directly send the ObsState event.

[0.15.8]
************
* Removed duplicate set_change_event calls for the attributes inherited from the base classes
* Utilised Timer thread to simulate pushing of the transitional and final obstate events
* Updated **DeviceInfo** and child classes to implement their own locks

[0.15.7]
************
* Updated Scan Command of HelperSubarrayLeafDevice to introduce a delay in ObsState event received on SubarrayNode.

[0.15.4]
************
* **is_command_allowed** methods for all commands is removed from helper sdp subarray

[0.15.2]
************
* Updated **HelperDishDevice** to add EndScan command to reset **scanID** attribute.

[0.15.1]
************
* Updated **push_command_result** method from the HelperBaseDevice to take correct number of arguments
* The sequence of executing cleanup and **update_task_status** method is reversed in the Tracker Thread

[0.14.0]
************
* Fixed Pylint warnigs
* Fixed docstrings warnings<|MERGE_RESOLUTION|>--- conflicted
+++ resolved
@@ -12,15 +12,14 @@
 
 Added
 --------
-[0.22.11]
-<<<<<<< HEAD
+[0.22.12]
 ********
 *  Fixed dish master Trackstop command to stop Track command.
 *  Added dishMode property in dish adpaters.
-=======
+
+[0.22.11]
 *********
 * SN will check for LRCR from all the subsystems and hence Updated subarry leaf node and dish leaf node  helpers to support Scan command completion by sending LRCRs
->>>>>>> de8fe18e
 
 [0.22.10]
 *********
