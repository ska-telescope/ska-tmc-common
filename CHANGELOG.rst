--- conflicted
+++ resolved
@@ -6,18 +6,10 @@
 This project adheres to `Semantic Versioning <http://semver.org/>`_.
 
 Added
-<<<<<<< HEAD
------
-
-[0.18.0]
-*********
-* Added StaticPmSetup command in helper dish device to handle global pointing json.
-=======
 --------
 [0.18.0]
 **********
 * Utilise SKA Tel Model with OSO-TMC Configure schema v4.0 for ADR-99 changes
->>>>>>> 2615036f
 
 [0.17.2]
 *********
