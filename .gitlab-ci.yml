# GitLab CI in conjunction with GitLab Runner can use Docker Engine to test and build any application.
# Docker, when used with GitLab CI, runs each job in a separate and isolated container using the predefined image that is set up in .gitlab-ci.yml.
# In this case we use the latest python docker image to build and test this project.
image: artefact.skao.int/ska-tango-images-pytango-builder:9.4.3

<<<<<<< HEAD
=======
# Pinning versions for faster pipeline runs
python-test:
  image: artefact.skao.int/ska-tango-images-pytango-builder:9.4.3

python-lint:
  image: artefact.skao.int/ska-tango-images-pytango-builder:9.4.3

>>>>>>> 61cae1f8
variables:
  GIT_SUBMODULE_STRATEGY: recursive

# cache is used to specify a list of files and directories which should be cached between jobs. You can only use paths that are within the project workspace.
# If cache is defined outside the scope of jobs, it means it is set globally and all jobs will use that definition
cache:
  paths:
    - build

# The YAML file defines a set of jobs with constraints stating when they should be run.
# You can specify an unlimited number of jobs which are defined as top-level elements with an arbitrary name and always have to contain at least the script clause.
# In this case we have only the test job which produce an artifacts (it must be placed into a directory called "public")
# It is also specified that only the master branch will be subject of this job.

stages:
  - lint
  - build
  - test
  - pages
  - publish
  - scan


include:
  # # Python packages build,lint, test and publish
- project: 'ska-telescope/templates-repository'
  file: 'gitlab-ci/includes/python.gitlab-ci.yml'

  # # Docs pages
- project: 'ska-telescope/templates-repository'
  file: 'gitlab-ci/includes/docs.gitlab-ci.yml'

  # Create Gitlab CI badges from CI metrics
  # https://developer.skatelescope.org/en/latest/tools/continuousintegration.html#automated-collection-of-ci-health-metrics-as-part-of-the-ci-pipeline
- project: 'ska-telescope/templates-repository'
  file: 'gitlab-ci/includes/finaliser.gitlab-ci.yml'

- project: 'ska-telescope/templates-repository'
  file: gitlab-ci/includes/release.gitlab-ci.yml<|MERGE_RESOLUTION|>--- conflicted
+++ resolved
@@ -3,16 +3,6 @@
 # In this case we use the latest python docker image to build and test this project.
 image: artefact.skao.int/ska-tango-images-pytango-builder:9.4.3
 
-<<<<<<< HEAD
-=======
-# Pinning versions for faster pipeline runs
-python-test:
-  image: artefact.skao.int/ska-tango-images-pytango-builder:9.4.3
-
-python-lint:
-  image: artefact.skao.int/ska-tango-images-pytango-builder:9.4.3
-
->>>>>>> 61cae1f8
 variables:
   GIT_SUBMODULE_STRATEGY: recursive
 
