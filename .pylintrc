[MASTER]

# A comma-separated list of package or module names from where C extensions may
# be loaded. Extensions are loading into the active Python interpreter and may
# run arbitrary code.
extension-pkg-whitelist=

# Add files or directories to the blacklist. They should be base names, not
# paths.
ignore=CVS

# Add files or directories matching the regex patterns to the blacklist. The
# regex matches against base names, not paths.
ignore-patterns=

# Python code to execute, usually for sys.path manipulation such as
# pygtk.require().
#init-hook=

# Use multiple processes to speed up Pylint. Specifying 0 will auto-detect the
# number of processors available to use.
jobs=0

# Control the amount of potential inferred values when inferring a single
# object. This can help the performance when dealing with large functions or
# complex, nested conditions.
limit-inference-results=100

# List of plugins (as comma separated values of python modules names) to load,
# usually to register additional checkers.
# load-plugins=

# Pickle collected data for later comparisons.
persistent=yes

# Specify a configuration file.
#rcfile=

# When enabled, pylint would attempt to guess common misconfiguration and emit
# user-friendly hints instead of false-positive error messages.
suggestion-mode=yes

# Allow loading of arbitrary C extensions. Extensions are imported into the
# active Python interpreter and may run arbitrary code.
unsafe-load-any-extension=no


[MESSAGES CONTROL]

# Only show warnings with the listed confidence levels. Leave empty to show
# all. Valid levels: HIGH, INFERENCE, INFERENCE_FAILURE, UNDEFINED.
confidence=

# Disable the message, report, category or checker with the given id(s). You
# can either give multiple identifiers separated by comma (,) or put this
# option multiple times (only on the command line, not in the configuration
# file where it should appear only once). You can also use "--disable=all" to
# disable everything first and then reenable specific checks. For example, if
# you want to run only the similarities checker, you can use "--disable=all
# --enable=similarities". If you want to run only the classes checker, but have
# no Warning level messages displayed, use "--disable=all --enable=classes
# --disable=W".
disable=abstract-method,broad-exception-raised,broad-exception-caught,
        arguments-renamed,redefined-builtin,
        redefined-outer-name,arguments-differ,
        protected-access,invalid-name,
<<<<<<< HEAD
        no-member,unused-argument,too-many-public-methods,too-many-lines
=======
        no-member,unused-argument,
        too-many-lines
>>>>>>> f948194b

# Enable the message, report, category or checker with the given id(s). You can
# either give multiple identifier separated by comma (,) or put this option
# multiple time (only on the command line, not in the configuration file where
# it should appear only once). See also the "--disable" option for examples.
enable=unreachable,
       duplicate-key,
       unnecessary-semicolon,
       global-variable-not-assigned,
       unused-variable,
       binary-op-exception,
       bad-format-string,
       anomalous-backslash-in-string,
       bad-open-mode


[REPORTS]

# Python expression which should return a note less than 10 (10 is the highest
# note). You have access to the variables errors warning, statement which
# respectively contain the number of errors / warnings messages and the total
# number of statements analyzed. This is used by the global evaluation report
# (RP0004).
evaluation=10.0 - ((float(5 * error + warning + refactor + convention) / statement) * 10)

# Template used to display messages. This is a python new-style format string
# used to format the message information. See doc for all details.
#msg-template=

# Set the output format. Available formats are text, parseable, colorized, json
# and msvs (visual studio). You can also give a reporter class, e.g.
# mypackage.mymodule.MyReporterClass.
output-format=parseable

# Tells whether to display a full report or only the messages.
reports=yes

# Activate the evaluation score.
score=yes


[REFACTORING]

# Maximum number of nested blocks for function / method body
max-nested-blocks=5

# Complete name of functions that never returns. When checking for
# inconsistent-return-statements if a never returning function is called then
# it will be considered as an explicit return statement and no message will be
# printed.
never-returning-functions=sys.exit


[BASIC]

# Naming style matching correct argument names.
argument-naming-style=snake_case

# Regular expression matching correct argument names. Overrides argument-
# naming-style.
#argument-rgx=

# Naming style matching correct attribute names.
attr-naming-style=snake_case

# Regular expression matching correct attribute names. Overrides attr-naming-
# style.
#attr-rgx=

# Bad variable names which should always be refused, separated by a comma.
bad-names=foo,
          bar,
          baz,
          toto,
          tutu,
          tata

# Naming style matching correct class attribute names.
class-attribute-naming-style=any

# Regular expression matching correct class attribute names. Overrides class-
# attribute-naming-style.
#class-attribute-rgx=

# Naming style matching correct class names.
class-naming-style=PascalCase

# Regular expression matching correct class names. Overrides class-naming-
# style.
#class-rgx=

# Naming style matching correct constant names.
const-naming-style=UPPER_CASE

# Regular expression matching correct constant names. Overrides const-naming-
# style.
#const-rgx=

# Minimum line length for functions/classes that require docstrings, shorter
# ones are exempt.
docstring-min-length=-1

# Naming style matching correct function names.
function-naming-style=snake_case

# Regular expression matching correct function names. Overrides function-
# naming-style.
#function-rgx=

# Good variable names which should always be accepted, separated by a comma.
good-names=_

# Include a hint for the correct naming format with invalid-name.
include-naming-hint=no

# Naming style matching correct inline iteration names.
inlinevar-naming-style=any

# Regular expression matching correct inline iteration names. Overrides
# inlinevar-naming-style.
#inlinevar-rgx=

# Naming style matching correct method names.
method-naming-style=snake_case

# Regular expression matching correct method names. Overrides method-naming-
# style.
#method-rgx=

# Naming style matching correct module names.
module-naming-style=snake_case

# Regular expression matching correct module names. Overrides module-naming-
# style.
#module-rgx=

# Colon-delimited sets of names that determine each other's naming style when
# the name regexes allow several styles.
name-group=

# Regular expression which should only match function or class names that do
# not require a docstring.
no-docstring-rgx=^_

# List of decorators that produce properties, such as abc.abstractproperty. Add
# to this list to register other decorators that produce valid properties.
# These decorators are taken in consideration only for invalid-name.
property-classes=abc.abstractproperty

# Naming style matching correct variable names.
variable-naming-style=snake_case

# Regular expression matching correct variable names. Overrides variable-
# naming-style.
#variable-rgx=


[SIMILARITIES]

# Ignore comments when computing similarities.
ignore-comments=yes

# Ignore docstrings when computing similarities.
ignore-docstrings=yes

# Ignore imports when computing similarities.
ignore-imports=no

# Minimum lines number of a similarity.
min-similarity-lines=20


[MISCELLANEOUS]

# List of note tags to take in consideration, separated by a comma.
notes=FIXME,
      XXX


[TYPECHECK]

# List of decorators that produce context managers, such as
# contextlib.contextmanager. Add to this list to register other decorators that
# produce valid context managers.
contextmanager-decorators=contextlib.contextmanager

# List of members which are set dynamically and missed by pylint inference
# system, and so shouldn't trigger E1101 when accessed. Python regular
# expressions are accepted.
generated-members=target|logger

# Tells whether missing members accessed in mixin class should be ignored. A
# mixin class is detected if its name ends with "mixin" (case insensitive).
ignore-mixin-members=yes

# Tells whether to warn about missing members when the owner of the attribute
# is inferred to be None.
ignore-none=yes

# This flag controls whether pylint should warn about no-member and similar
# checks whenever an opaque object is returned when inferring. The inference
# can return multiple potential results while evaluating a Python object, but
# some branches might not be evaluated, which results in partial inference. In
# that case, it might be useful to still emit no-member and other checks for
# the rest of the inferred objects.
ignore-on-opaque-inference=yes

# List of class names for which member attributes should not be checked (useful
# for classes with dynamically set attributes). This supports the use of
# qualified names.
ignored-classes=optparse.Values,thread._local,_thread._local

# List of module names for which member attributes should not be checked
# (useful for modules/projects where namespaces are manipulated during runtime
# and thus existing member attributes cannot be deduced by static analysis. It
# supports qualified module names, as well as Unix pattern matching.
ignored-modules=

# Show a hint with possible names when a member name was not found. The aspect
# of finding the hint is based on edit distance.
missing-member-hint=yes

# The minimum edit distance a name should have in order to be considered a
# similar match for a missing member name.
missing-member-hint-distance=1

# The total number of similar names that should be taken in consideration when
# showing a hint for a missing member.
missing-member-max-choices=1


[LOGGING]

# Logging modules to check that the string format arguments are in logging
# function parameter format.
logging-modules=logging


[VARIABLES]

# List of additional names supposed to be defined in builtins. Remember that
# you should avoid to define new builtins when possible.
additional-builtins=

# Tells whether unused global variables should be treated as a violation.
allow-global-unused-variables=yes

# List of strings which can identify a callback function by name. A callback
# name must start or end with one of those strings.
callbacks=cb_,
          _cb

# A regular expression matching the name of dummy variables (i.e. expected to
# not be used).
dummy-variables-rgx=_+$|(_[a-zA-Z0-9_]*[a-zA-Z0-9]+?$)|dummy|^ignored_|^unused_

# Argument names that match this expression will be ignored. Default to name
# with leading underscore.
ignored-argument-names=_.*|^ignored_|^unused_

# Tells whether we should check for unused import in __init__ files.
init-import=no

# List of qualified module names which can have objects that can redefine
# builtins.
redefining-builtins-modules=six.moves,past.builtins,future.builtins,builtins,io


[FORMAT]

# Expected format of line ending, e.g. empty (any line ending), LF or CRLF.
expected-line-ending-format=

# Regexp for a line that is allowed to be longer than the limit.
ignore-long-lines=^\s*(# )?<?https?://\S+>?$

# Number of spaces of indent required inside a hanging  or continued line.
indent-after-paren=4

# String used as indentation unit. This is usually "    " (4 spaces) or "\t" (1
# tab).
indent-string='    '

# Maximum number of characters on a single line.
max-line-length=79

# Maximum number of lines in a module.
max-module-lines=1000

# Allow the body of a class to be on the same line as the declaration if body
# contains single statement.
single-line-class-stmt=no

# Allow the body of an if to be on the same line as the test if there is no
# else.
single-line-if-stmt=no


[SPELLING]

# Limits count of emitted suggestions for spelling mistakes.
max-spelling-suggestions=4

# Spelling dictionary name. Available dictionaries: none. To make it working
# install python-enchant package..
spelling-dict=

# List of comma separated words that should not be checked.
spelling-ignore-words=

# A path to a file that contains private dictionary; one word per line.
spelling-private-dict-file=

# Tells whether to store unknown words to indicated private dictionary in
# --spelling-private-dict-file option instead of raising a message.
spelling-store-unknown-words=no


[DESIGN]

# Maximum number of arguments for function / method.
max-args=12

# Maximum number of attributes for a class (see R0902).
max-attributes=10

# Maximum number of boolean expressions in an if statement.
max-bool-expr=5

# Maximum number of branch for function / method body.
max-branches=15

# Maximum number of locals for function / method body.
max-locals=15

# Maximum number of parents for a class (see R0901).
max-parents=10

# Maximum number of public methods for a class (see R0904).
max-public-methods=60

# Maximum number of return / yield for function / method body.
max-returns=14

# Maximum number of statements in function / method body.
max-statements=50

# Minimum number of public methods for a class (see R0903).
min-public-methods=0


[CLASSES]

# List of method names used to declare (i.e. assign) instance attributes.
defining-attr-methods=__init__,
                      __new__,
                      setUp

# List of member names, which should be excluded from the protected access
# warning.
exclude-protected=_asdict,
                  _fields,
                  _replace,
                  _source,
                  _make

# List of valid names for the first argument in a class method.
valid-classmethod-first-arg=cls

# List of valid names for the first argument in a metaclass class method.
valid-metaclass-classmethod-first-arg=cls


[IMPORTS]

# Allow wildcard imports from modules that define __all__.
allow-wildcard-with-all=no

# Analyse import fallback blocks. This can be used to support both Python 2 and
# 3 compatible code, which means that the block might have code that exists
# only in one or another interpreter, leading to false positives when analysed.
analyse-fallback-blocks=no

# Deprecated modules which should not be used, separated by a comma.
deprecated-modules=optparse,tkinter.tix

# Create a graph of external dependencies in the given file (report RP0402 must
# not be disabled).
ext-import-graph=

# Create a graph of every (i.e. internal and external) dependencies in the
# given file (report RP0402 must not be disabled).
import-graph=

# Create a graph of internal dependencies in the given file (report RP0402 must
# not be disabled).
int-import-graph=

# Force import order to recognize a module as part of the standard
# compatibility libraries.
known-standard-library=

# Force import order to recognize a module as part of a third party library.
known-third-party=enchant


[EXCEPTIONS]

# Exceptions that will emit a warning when being caught. Defaults to
# "Exception".
overgeneral-exceptions=builtins.Exception<|MERGE_RESOLUTION|>--- conflicted
+++ resolved
@@ -64,12 +64,8 @@
         arguments-renamed,redefined-builtin,
         redefined-outer-name,arguments-differ,
         protected-access,invalid-name,
-<<<<<<< HEAD
-        no-member,unused-argument,too-many-public-methods,too-many-lines
-=======
         no-member,unused-argument,
         too-many-lines
->>>>>>> f948194b
 
 # Enable the message, report, category or checker with the given id(s). You can
 # either give multiple identifier separated by comma (,) or put this option
